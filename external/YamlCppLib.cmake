--- conflicted
+++ resolved
@@ -20,15 +20,8 @@
 if(EXISTS "${REPOSITORY_DIR}/build/ThirdParty/share/yaml-cpp.zip")
     set(URL "${REPOSITORY_DIR}/build/ThirdParty/share/yaml-cpp.zip")
 else()
-    #set(URL https://github.com/jbeder/yaml-cpp/archive/yaml-cpp-0.6.2.tar.gz)
-<<<<<<< HEAD
-    # There seems to be something wrong with the 0.6.2 distribution.  Use the master.
-    #set(URL https://github.com/jbeder/yaml-cpp/archive/master.zip)
-  set(URL https://github.com/jbeder/yaml-cpp/archive/yaml-cpp-0.6.3.zip)
-=======
     # There seems to be something wrong with the 0.6.2 distribution.  Use the v0.6.3.
     set(URL https://github.com/jbeder/yaml-cpp/archive/yaml-cpp-0.6.3.zip)
->>>>>>> 83c6cd32
 endif()
 
 message(STATUS "Obtaining yaml-cpp from ${URL}" )
