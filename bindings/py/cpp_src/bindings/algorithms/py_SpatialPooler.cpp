--- conflicted
+++ resolved
@@ -173,15 +173,15 @@
         });
 
         // compute
-<<<<<<< HEAD
-	// @param x input as dense array
-	// @param y output active cols as sparse array
-=======
-        py_SpatialPooler.def("compute", [](SpatialPooler& self, sdr::SDR& x, bool learn, sdr::SDR& y)
-            { self.compute( x, learn, y ); });
-
->>>>>>> e7200077
-        py_SpatialPooler.def("compute", [](SpatialPooler& self, py::array& x, bool learn, py::array& y)
+        py_SpatialPooler.def("compute", [](SpatialPooler& self, sdr::SDR& input, bool learn, sdr::SDR& output)
+            { self.compute( input, learn, output ); },
+	    "SpatialPooler compute method",
+	    py::arg("input"),
+	    py::arg("learn") = true,
+	    py::arg("output")
+	    ); 
+
+        py_SpatialPooler.def("compute", [](SpatialPooler& self, py::array& x, bool learn, py::array& y) //TODO remove
         {
             if (py::isinstance<py::array_t<std::uint32_t>>(x) == false)
             {
