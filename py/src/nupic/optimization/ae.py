--- conflicted
+++ resolved
@@ -433,60 +433,16 @@
     def run(self, processes,
         time_limit   = None,
         memory_limit = None,):
-<<<<<<< HEAD
-        """
-        """
-        process_pool = []
-        self.result_queue = multiprocessing.Queue()
-
-        # Start running new experiments
-        while len(process_pool) < processes:
-            # Pickle is picky, so clean up 'self' which is sent via pickle
-            # to the process pool. pickle_self only needs to work with
-            # evaluate_parameters
-            pickle_self = copy(self)
-            pickle_self.module = None  # Won't pickle, use self.module_reload instead.
-            # Pickle balks at circular references, remove them.
-            pickle_self.experiments    = None
-            pickle_self.experiment_ids = None
-            parameters = self.method(self)
-            parameters = self.typecast_parameters(parameters)
-            if self.verbose:
-                print("%X"%hash(parameters))
-            worker = multiprocessing.Process(
-                target = Experiment_evaluate_parameters,
-                name = hash(parameters),
-                args = (pickle_self, parameters,),
-                kwds = {'time_limit'   : time_limit,
-                        'memory_limit' : memory_limit,})
-            process_pool.append(worker)
-
-        # Check for jobs which have finished
-        process_pool = [p for p in process_pool if p.is_alive()]
-        while not self.result_queue.empty():
-            parameters, score = self.result_queue.get()
-            self.save_results(parameters, score)
-
-=======
         """ Main loop of the AE program. """
         pool = multiprocessing.Pool(processes, maxtasksperchild=1)
         async_results = [] # Contains pairs of (Promise, Experiment)
->>>>>>> 7c3df28e
         while True:
+            # Check for jobs which have finished
             run_slot = 0
             while run_slot < len(async_results):
                 promise, value = async_results[run_slot]
                 if promise.ready():
                     # Experiment run has finished, deal with the results.
-<<<<<<< HEAD
-                    result = self._get_promised_results(promise, value)
-                    async_results.pop(run_slot)
-                else:
-                    run_slot += 1
-
-        # Wait for experiments to complete
-        time.sleep(1)
-=======
                     self.collect_results(value, promise)
                     async_results.pop(run_slot)
                 else:
@@ -504,7 +460,6 @@
                 async_results.append((promise, X))
             # Wait for experiments to complete
             time.sleep(2)
->>>>>>> 7c3df28e
 
     def evaluate_parameters(self, parameters,
         time_limit   = None,
@@ -543,26 +498,9 @@
                 ', '.join(repr(arg) for arg in self.argv[1:]),
                 str(self.verbose)))
         exec_globals = {}
-<<<<<<< HEAD
-
-        try:
-            exec(eval_str, exec_globals)
-        except (ValueError, MemoryError, ZeroDivisionError, AssertionError) as err:
-            print("")
-            pprint.pprint(parameters)
-            print("%s:"%(type(err).__name__), err)
-            print("")
-        except Exception:
-            print("")
-            pprint.pprint(parameters)
-            print("Unhandled Exception.")
-            print("")
-            raise
-=======
         # TODO: Deal with all of the contingencies where this fails.  Do not
         # lose the journal file!  Do append that time-stamp!
         exec(eval_str, exec_globals)
->>>>>>> 7c3df28e
 
         # Clean up time limit
         if time_limit is not None:
