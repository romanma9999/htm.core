--- conflicted
+++ resolved
@@ -31,13 +31,7 @@
 #include <nupic/ntypes/Array.hpp>
 #include <nupic/types/Serializable.hpp>
 #include <nupic/utils/Random.hpp>
-<<<<<<< HEAD
-#include <functional>
-#include <cmath> // std::log2 isnan
-#include <regex>
-=======
 #include <functional> // function
->>>>>>> 1f8f26e0
 
 using namespace std;
 
@@ -924,303 +918,7 @@
     }
 };
 
-<<<<<<< HEAD
-/**
- * Helper for SDR metrics trackers, including: SDR_Sparsity,
- * SDR_ActivationFrequency, and SDR_Overlap classes.
- *
- * Subclasses must override method "callback".
- */
-class _SDR_MetricsHelper {
-protected:
-    SDR* dataSource_;
-    UInt period_;
-    int  samples_;
-
-    /**
-     * @param dataSource SDR to track.  Add data to the metric by assigning to
-     * this SDR.  This class deals with adding a callback to this SDR so that
-     * your SDR-MetricsTracker is notified after every update to the SDR.
-     *
-     * @param period TODO
-     */
-    _SDR_MetricsHelper( SDR &dataSource, UInt period ) {
-        NTA_CHECK( period > 0u );
-        dataSource_ = &dataSource;
-        period_     = period;
-        samples_    = 0;
-        dataSource.addCallback( [&](){
-            samples_++;
-            callback( *dataSource_, 1.0f / std::min( period_, (UInt) samples_ ));
-        });
-    }
-
-    /**
-     * Add another datum to the metric.
-     *
-     * @param dataSource SDR to add to the metric.
-     *
-     * @param alpha Weight for the new datum.  Metrics trackers should use an
-     * exponential weighting scheme, so that they can efficiently process
-     * streaming data.  This class deals with finding a suitable weight for each
-     * sample.
-     */
-    virtual void callback( SDR &dataSource, Real alpha ) = 0;
-
-public:
-    const int  &samples = samples_;
-    const UInt &period  = period_;
-};
-
-/**
- * Measures the sparsity of an SDR.
- * TODO: DOCUMENTATION
- */
-class SDR_Sparsity : public _SDR_MetricsHelper {
-private:
-    Real min_;
-    Real max_;
-    Real mean_;
-    Real var_;
-    Real sparsity_;
-
-    void callback(SDR &dataSource, Real alpha) override {
-        sparsity_ = dataSource.getSparsity();
-        min_ = std::min( min_, sparsity_ );
-        max_ = std::max( max_, sparsity_ );
-        // http://people.ds.cam.ac.uk/fanf2/hermes/doc/antiforgery/stats.pdf
-        // See section 9.
-        const Real diff   = sparsity_ - mean_;
-        const Real incr   = alpha * diff;
-                   mean_ += incr;
-                   var_   = (1.0f - alpha) * (var_ + diff * incr);
-    }
-
-public:
-    SDR_Sparsity( SDR &dataSource, UInt period )
-        : _SDR_MetricsHelper( dataSource, period )
-    {
-        sparsity_   =  1234.56789f;
-        min_        =  1234.56789f;
-        max_        = -1234.56789f;
-        mean_       =  1234.56789f;
-        var_        =  1234.56789f;
-    }
-
-    const Real &sparsity = sparsity_;
-    Real min() const { return min_; }
-    Real max() const { return max_; }
-    Real mean() const { return mean_; }
-    Real std() const { return std::sqrt( var_ ); }
-
-    void print(std::ostream &stream = std::cout) const
-    {
-        stream << "Sparsity Min/Mean/Std/Max "
-            << min() << " / " << mean() << " / "
-            << std() << " / " << max() << endl;
-    }
-};
-
-/**
- * Measure the activation frequency of each value in an SDR.
- * TODO: DOCUMENTATION
- */
-class SDR_ActivationFrequency : public _SDR_MetricsHelper {
-private:
-    vector<Real> activationFrequency_;
-
-    void callback(SDR &dataSource, Real alpha) override
-    {
-        const auto decay = 1.0f - alpha;
-        for(auto &value : activationFrequency_)
-            value *= decay;
-
-        const auto &sparse = dataSource.getFlatSparse();
-        for(const auto &idx : sparse)
-            activationFrequency_[idx] += alpha;
-    }
-
-public:
-    SDR_ActivationFrequency( SDR &dataSource, UInt period )
-        : _SDR_MetricsHelper( dataSource, period )
-    {
-        activationFrequency_.assign( dataSource.size, 1234.56789f );
-    }
-
-    const vector<Real> &activationFrequency = activationFrequency_;
-
-    Real min() const {
-        return *std::min_element(activationFrequency_.begin(),
-                                 activationFrequency_.end());
-    }
-
-    Real max() const {
-        return *std::max_element(activationFrequency_.begin(),
-                                 activationFrequency_.end());
-    }
-
-    Real mean() const  {
-        const auto sum = std::accumulate( activationFrequency_.begin(),
-                                          activationFrequency_.end(),
-                                          0.0f);
-        return (Real) sum / activationFrequency_.size();
-    }
-
-    Real std() const {
-        const auto mean_ = mean();
-        auto sum_squares = 0.0f;
-        for(auto &frequency : activationFrequency) {
-            const auto displacement = frequency - mean_;
-            sum_squares += displacement * displacement;
-        }
-        const auto variance = sum_squares / activationFrequency.size();
-
-        return std::sqrt( variance );
-    }
-
-    static Real binary_entropy_(const vector<Real> &frequencies) {
-        Real accumulator = 0.0f;
-        for(const auto &p  : frequencies) {
-            const auto  p_ = 1.0f - p;
-            const auto  e  = -p * std::log2( p ) - p_ * std::log2( p_ );
-            accumulator   += isnan(e) ? 0.0f : e;
-        }
-        return accumulator / frequencies.size();
-    }
-
-    /**
-     * TODO: DOCUMENTATION
-     */
-    Real entropy() const {
-        const auto max_extropy = binary_entropy_({ mean() });
-        if( max_extropy == 0.0f )
-            return 0.0f;
-        return binary_entropy_( activationFrequency ) / max_extropy;
-    }
-
-    void print(std::ostream &stream = std::cout) const
-    {
-        stream << "Activation Frequency Min/Mean/Std/Max "
-            << min() << " / " << mean() << " / "
-            << std() << " / " << max() << endl;
-        stream << "Entropy " << entropy() << endl;
-    }
-};
-
-
-/**
- * TODO: DOCUMENTATION
- */
-class SDR_Overlap : public _SDR_MetricsHelper {
-private:
-    SDR  previous_;
-    Real overlap_;
-    Real min_;
-    Real max_;
-    Real mean_;
-    Real var_; // TODO: Rename to variance_, in all classes!
-
-    void callback(SDR &dataSource, Real alpha) override {
-        const auto nbits = std::max( previous_.getSum(), dataSource.getSum() );
-        const auto overlap = (nbits == 0u) ? 0.0f
-                               : (Real) previous_.overlap( dataSource ) / nbits;
-        previous_.setSDR( dataSource );
-        // Ignore first data point, need two to compute.  Account for the
-        // initial decrement to samples counter.
-        if( samples + 1 < 2 ) return;
-        overlap_ = overlap; // Don't overwrite initial value until have valid data.
-        min_     = std::min( min_, overlap );
-        max_     = std::max( max_, overlap );
-        // http://people.ds.cam.ac.uk/fanf2/hermes/doc/antiforgery/stats.pdf
-        // See section 9.
-        const Real diff   = overlap - mean_;
-        const Real incr   = alpha * diff;
-                   mean_ += incr;
-                   var_   = (1.0f - alpha) * (var_ + diff * incr);
-    }
-
-public:
-    SDR_Overlap( SDR &dataSource, UInt period )
-        : _SDR_MetricsHelper( dataSource, period ),
-          previous_( dataSource.dimensions )
-    {
-        // This class needs two samples before its data is valid, instead of one
-        // sample like _SDR_MetricsHelper class  expects, so start the samples
-        // counter one behind.
-        samples_   -=  1;
-        overlap_    =  1234.56789f;
-        min_        =  1234.56789f;
-        max_        = -1234.56789f;
-        mean_       =  1234.56789f;
-        var_        =  1234.56789f;
-    }
-
-    const Real &overlap = overlap_; // TODO: Should this be a method, for consistency with min/mean/max?
-    Real min() const { return min_; }
-    Real max() const { return max_; }
-    Real mean() const { return mean_; }
-    Real std() const { return std::sqrt( var_ ); }
-
-    void print(std::ostream &stream = std::cout) const
-    {
-        stream << "Overlap Min/Mean/Std/Max "
-            << min() << " / " << mean() << " / "
-            << std() << " / " << max() << endl;
-    }
-};
-
-/**
- * TODO: DOCUMENTATION
- */
-class SDR_Metrics {
-private:
-    vector<UInt>            dimensions_;
-    SDR_Sparsity            sparsity_;
-    SDR_ActivationFrequency activationFrequency_;
-    SDR_Overlap             overlap_;
-
-public:
-    SDR_Metrics( SDR &dataSource, UInt period )
-        : sparsity_( dataSource, period ),
-          activationFrequency_( dataSource, period ),
-          overlap_( dataSource, period )
-    {
-        dimensions_ = dataSource.dimensions;
-    }
-
-    const SDR_Sparsity            &sparsity            = sparsity_;
-    const SDR_ActivationFrequency &activationFrequency = activationFrequency_;
-    const SDR_Overlap             &overlap             = overlap_;
-
-    void print(std::ostream &stream = std::cout) {
-        // Introduction line:  "SDR ( dimensions )"
-        stream << "SDR( ";
-        for(const auto &dim : dimensions_)
-            stream << dim << " ";
-        stream << ")" << endl;
-
-        // Print data to temporary area for formatting.
-        stringstream data_stream;
-
-        sparsity.print( data_stream );
-        activationFrequency.print( data_stream );
-        overlap.print( data_stream );
-
-        // Indent all of the data.
-        string data = data_stream.str();
-        // Append tabs to all newlines
-        data = regex_replace( data, regex("\n"), "\n\r    " );
-        // Strip trailing whitespace
-        data = regex_replace( data, regex("\\s*$"), "" );
-        stream << "    ";
-        stream << data << endl;
-    }
-};
-
-}; // end namespace nupic
-=======
 typedef SparseDistributedRepresentation SDR;
 
 } // end namespace nupic
->>>>>>> 1f8f26e0
 #endif // end ifndef SDR_HPP