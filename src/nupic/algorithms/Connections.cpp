--- conflicted
+++ resolved
@@ -627,37 +627,21 @@
 }
 
 
-<<<<<<< HEAD
-void Connections::destroyMinPermanenceSynapses(Segment segment, UInt nDestroy, const SDR &excludeCells)
+void Connections::destroyMinPermanenceSynapses(Segment segment, Int nDestroy, const SDR &excludeCells)
 {
+  assert(nDestroy >= 0);
   // Don't destroy any cells that are in excludeCells.
   vector<Synapse> destroyCandidates;
   const auto &excludeCellsDense = excludeCells.getDense();
-  for( const auto synapse : synapsesForSegment(segment) ) {
+  for( const auto synapse : synapsesForSegment( segment ) ) {
     const auto presynapticCell = dataForSynapse( synapse ).presynapticCell;
 
     if( not excludeCellsDense[ presynapticCell ] ) {
-=======
-void Connections::destroyMinPermanenceSynapses(
-                              const Segment segment, Int nDestroy,
-                              const vector<CellIdx> &excludeCells)
-{
-  NTA_ASSERT( nDestroy >= 0 );
-  if( nDestroy <= 0 ) return; // Nothing to do.
-
-  // Don't destroy any cells that are in excludeCells.
-  vector<Synapse> destroyCandidates;
-  for( Synapse synapse : synapsesForSegment(segment)) {
-    const CellIdx presynapticCell = dataForSynapse(synapse).presynapticCell;
-
-    if( not std::binary_search(excludeCells.cbegin(), excludeCells.cend(), presynapticCell)) {
->>>>>>> 7c3df28e
       destroyCandidates.push_back(synapse);
     }
   }
 
-<<<<<<< HEAD
-  nDestroy = std::min( nDestroy, (UInt) destroyCandidates.size() );
+  nDestroy = std::min( nDestroy, (Int) destroyCandidates.size() );
 
   const auto comparePermanences = [&](const auto A, const auto B) -> bool
       { return dataForSynapse(A).permanence < dataForSynapse(B).permanence; };
@@ -670,23 +654,6 @@
   destroyCandidates.resize( nDestroy );
   for( const auto synapse : destroyCandidates ) {
     destroySynapse( synapse );
-=======
-  const auto comparePermanences = [&](const Synapse A, const Synapse B) {
-    const Permanence A_perm = dataForSynapse(A).permanence;
-    const Permanence B_perm = dataForSynapse(B).permanence;
-    if( A_perm == B_perm ) {
-      return A < B;
-    }
-    else {
-      return A_perm < B_perm;
-    }
-  };
-  std::sort(destroyCandidates.begin(), destroyCandidates.end(), comparePermanences);
-
-  nDestroy = std::min( nDestroy, (Int) destroyCandidates.size() );
-  for(Int i = 0; i < nDestroy; i++) {
-    destroySynapse( destroyCandidates[i] );
->>>>>>> 7c3df28e
   }
 }
 
@@ -741,11 +708,7 @@
       }
     }
   }
-<<<<<<< HEAD
-  segmentsMean = segmentsMean  / self.numCells();
-=======
   segmentsMean  = segmentsMean  / self.numCells();
->>>>>>> 7c3df28e
   potentialMean = potentialMean / self.numSegments();
   connectedMean = connectedMean / self.numSegments();
 
