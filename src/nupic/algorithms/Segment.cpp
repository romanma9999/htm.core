--- conflicted
+++ resolved
@@ -81,9 +81,6 @@
   return *this;
 }
 
-<<<<<<< HEAD
-
-=======
 //--------------------------------------------------------------------------------
 bool Segment::operator==(const Segment &other) const {
   if (_totalActivations != other._totalActivations ||
@@ -98,7 +95,6 @@
   }
   return _synapses == other._synapses;
 }
->>>>>>> 511b7548
 
 //--------------------------------------------------------------------------------
 Segment::Segment(const Segment &o)
@@ -430,43 +426,6 @@
       outStream << " ";
   }
   outStream << std::endl;
-<<<<<<< HEAD
-}
-
-/**
- * Compare segments.
- * Segments and synapses are added in random order
- * to somewhat random connections.  But if comparing
- * Serialized segments against the original they will
- * be in exactly the same sequence.
- */
-bool Segment::equals(const Segment& s) const
-{
-  if (s._seqSegFlag != _seqSegFlag) return false;
-  if (s._frequency != _frequency) return false;
-  if (s._nConnected != _nConnected) return false;
-  if (s._totalActivations != _totalActivations) return false;
-  if (s._positiveActivations != _positiveActivations) return false;
-  if (s._lastActiveIteration != _lastActiveIteration) return false;
-  if (s._lastPosDutyCycle != _lastPosDutyCycle) return false;
-  if (s._lastPosDutyCycleIteration != _lastPosDutyCycleIteration) return false;
-
-  // synapses
-  if (s._synapses.size() != _synapses.size()) return false;
-
-  for (Size synIdx1 = 1; synIdx1 < _synapses.size(); synIdx1++) {
-    if (s._synapses[synIdx1].srcCellIdx() != _synapses[synIdx1].srcCellIdx())
-      return false;
-    Real permanence1 = s._synapses[synIdx1].permanence();
-    Real permanence2 = _synapses[synIdx1].permanence();
-    if (abs(permanence1 - permanence2) > 0.001f) {
-      return false;
-    }
-  }
-
-  return true;
-=======
->>>>>>> 511b7548
 }
 
 namespace nupic{
