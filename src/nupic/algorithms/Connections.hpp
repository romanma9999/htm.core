--- conflicted
+++ resolved
@@ -375,31 +375,12 @@
    * @param activePresynapticCells
    * Active cells in the input.
    */
-  void
-<<<<<<< HEAD
-  computeActivity(std::vector<SynapseIdx> &numActiveConnectedSynapsesForSegment,
-                  std::vector<SynapseIdx> &numActivePotentialSynapsesForSegment,
-                  const std::vector< CellIdx> &activePresynapticCells,
-                  const Permanence connectedPermanence) const;
-
-  void
-  computeActivity(std::vector<SynapseIdx> &numActiveConnectedSynapsesForSegment,
-=======
-  computeActivity(std::vector<UInt32> &numActiveConnectedSynapsesForSegment,
-                  std::vector<UInt32> &numActivePotentialSynapsesForSegment,
->>>>>>> bed5f53b
-                  const std::vector<CellIdx> &activePresynapticCells) const;
-
-  void
-<<<<<<< HEAD
-  computeActivity(std::vector<SynapseIdx> &numActiveConnectedSynapsesForSegment,
-                  std::vector<SynapseIdx> &numActivePotentialSynapsesForSegment,
-                  const CellIdx activePresynapticCell,
-                  const Permanence connectedPermanence) const;
-=======
-  computeActivity(std::vector<UInt32> &numActiveConnectedSynapsesForSegment,
-                  const std::vector<CellIdx> &activePresynapticCells) const;
->>>>>>> bed5f53b
+  void computeActivity(std::vector<SynapseIdx> &numActiveConnectedSynapsesForSegment,
+                       std::vector<SynapseIdx> &numActivePotentialSynapsesForSegment,
+                       const std::vector<CellIdx> &activePresynapticCells) const;
+
+  void computeActivity(std::vector<SynapseIdx> &numActiveConnectedSynapsesForSegment,  //TODO remove the 2 arg version, use only the 3 arg (with 1 being optional)
+                       const std::vector<CellIdx> &activePresynapticCells) const;
 
   /**
    * The primary method in charge of learning.   Adapts the permanence values of
