/* ---------------------------------------------------------------------
 * Numenta Platform for Intelligent Computing (NuPIC)
 * Copyright (C) 2013-2016, Numenta, Inc.  Unless you have an agreement
 * with Numenta, Inc., for a separate license for this software code, the
 * following terms and conditions apply:
 *
 * This program is free software: you can redistribute it and/or modify
 * it under the terms of the GNU Affero Public License version 3 as
 * published by the Free Software Foundation.
 *
 * This program is distributed in the hope that it will be useful,
 * but WITHOUT ANY WARRANTY; without even the implied warranty of
 * MERCHANTABILITY or FITNESS FOR A PARTICULAR PURPOSE.
 * See the GNU Affero Public License for more details.
 *
 * You should have received a copy of the GNU Affero Public License
 * along with this program.  If not, see http://www.gnu.org/licenses.
 *
 * http://numenta.org/licenses/
 * ----------------------------------------------------------------------
 */

/** @file
 * Implementation of TemporalMemory
 *
 * The functions in this file use the following argument ordering
 * convention:
 *
 * 1. Output / mutated params
 * 2. Traditional parameters to the function, i.e. the ones that would still
 *    exist if this function were a method on a class
 * 3. Model state (marked const)
 * 4. Model parameters (including "learn")
 */

#include <algorithm> //is_sorted
#include <climits>
#include <cstring>
#include <iomanip>
#include <iostream>
#include <iterator>
#include <string>
#include <vector>


#include <nupic/algorithms/TemporalMemory.hpp>

#include <nupic/utils/GroupBy.hpp>
#include <nupic/math/Math.hpp> // nupic::Epsilon
#include <nupic/algorithms/Anomaly.hpp>

using namespace std;
using namespace nupic;
using nupic::sdr::SDR;
using namespace nupic::algorithms::temporal_memory;


static const UInt TM_VERSION = 2;

TemporalMemory::TemporalMemory() {}

TemporalMemory::TemporalMemory(
    vector<CellIdx> columnDimensions, 
    CellIdx cellsPerColumn,
    SynapseIdx activationThreshold, 
    Permanence initialPermanence,
    Permanence connectedPermanence, 
    SynapseIdx minThreshold, 
    SynapseIdx maxNewSynapseCount,
    Permanence permanenceIncrement, 
    Permanence permanenceDecrement,
    Permanence predictedSegmentDecrement, 
    Int seed, 
    SegmentIdx maxSegmentsPerCell,
    SynapseIdx maxSynapsesPerSegment, 
    bool checkInputs, 
    UInt extra) {
  initialize(columnDimensions, cellsPerColumn, activationThreshold,
             initialPermanence, connectedPermanence, minThreshold,
             maxNewSynapseCount, permanenceIncrement, permanenceDecrement,
             predictedSegmentDecrement, seed, maxSegmentsPerCell,
             maxSynapsesPerSegment, checkInputs, extra);
}

TemporalMemory::~TemporalMemory() {}

void TemporalMemory::initialize(
    vector<CellIdx> columnDimensions, 
    CellIdx cellsPerColumn,
    SynapseIdx activationThreshold, 
    Permanence initialPermanence,
    Permanence connectedPermanence, 
    SynapseIdx minThreshold, 
    SynapseIdx maxNewSynapseCount,
    Permanence permanenceIncrement, 
    Permanence permanenceDecrement,
    Permanence predictedSegmentDecrement, 
    Int seed, 
    SegmentIdx maxSegmentsPerCell,
    SynapseIdx maxSynapsesPerSegment, 
    bool checkInputs, 
    UInt extra) {
  // Validate all input parameters

  if (columnDimensions.size() <= 0) {
    NTA_THROW << "Number of column dimensions must be greater than 0";
  }

  if (cellsPerColumn <= 0) {
    NTA_THROW << "Number of cells per column must be greater than 0";
  }

  NTA_CHECK(initialPermanence >= 0.0 && initialPermanence <= 1.0);
  NTA_CHECK(connectedPermanence >= 0.0 && connectedPermanence <= 1.0);
  NTA_CHECK(permanenceIncrement >= 0.0 && permanenceIncrement <= 1.0);
  NTA_CHECK(permanenceDecrement >= 0.0 && permanenceDecrement <= 1.0);
  NTA_CHECK(minThreshold <= activationThreshold);

  // Save member variables

  numColumns_ = 1;
  columnDimensions_.clear();
  for (auto &columnDimension : columnDimensions) {
    numColumns_ *= columnDimension;
    columnDimensions_.push_back(columnDimension);
  }

  
  cellsPerColumn_ = cellsPerColumn; //TODO add checks
  activationThreshold_ = activationThreshold;
  initialPermanence_ = initialPermanence;
  connectedPermanence_ = connectedPermanence;
  minThreshold_ = minThreshold;
  maxNewSynapseCount_ = maxNewSynapseCount;
  checkInputs_ = checkInputs;
  permanenceIncrement_ = permanenceIncrement;
  permanenceDecrement_ = permanenceDecrement;
  predictedSegmentDecrement_ = predictedSegmentDecrement;
  extra_ = extra;

  // Initialize member variables
  connections = Connections(static_cast<CellIdx>(numberOfColumns() * cellsPerColumn_), connectedPermanence_);
  rng_ = Random(seed);

  maxSegmentsPerCell_ = maxSegmentsPerCell;
  maxSynapsesPerSegment_ = maxSynapsesPerSegment;
  iteration_ = 0;

  reset();
}

static CellIdx getLeastUsedCell(Random &rng, UInt column, //TODO remove static methods, use private instead
                                const Connections &connections,
                                UInt cellsPerColumn) {
  const CellIdx start = column * cellsPerColumn;
  const CellIdx end = start + cellsPerColumn;

  size_t minNumSegments = std::numeric_limits<CellIdx>::max();
  UInt32 numTiedCells = 0u;
  for (CellIdx cell = start; cell < end; cell++) {
    const size_t numSegments = connections.numSegments(cell);
    if (numSegments < minNumSegments) {
      minNumSegments = numSegments;
      numTiedCells = 1u;
    } else if (numSegments == minNumSegments) {
      numTiedCells++;
    }
  }

  const UInt32 tieWinnerIndex = rng.getUInt32(numTiedCells);

  UInt32 tieIndex = 0;
  for (CellIdx cell = start; cell < end; cell++) {
    if (connections.numSegments(cell) == minNumSegments) {
      if (tieIndex == tieWinnerIndex) {
        return cell;
      } else {
        tieIndex++;
      }
    }
  }

  NTA_THROW << "getLeastUsedCell failed to find a cell";
}

static void adaptSegment(Connections &connections, Segment segment,
                         const vector<bool> &prevActiveCellsDense,
                         Permanence permanenceIncrement,
                         Permanence permanenceDecrement) {
  const vector<Synapse> &synapses = connections.synapsesForSegment(segment);

  for (SynapseIdx i = 0; i < synapses.size();) {
    const SynapseData &synapseData = connections.dataForSynapse(synapses[i]);

    Permanence permanence = synapseData.permanence;
    if (prevActiveCellsDense[synapseData.presynapticCell]) {
      permanence += permanenceIncrement;
    } else {
      permanence -= permanenceDecrement;
    }

    permanence = min(permanence, (Permanence)1.0);
    permanence = max(permanence, (Permanence)0.0);

    if (permanence < nupic::Epsilon) {
      connections.destroySynapse(synapses[i]);
      // Synapses vector is modified in-place, so don't update `i`.
    } else {
      connections.updateSynapsePermanence(synapses[i], permanence);
      i++;
    }
  }

  if (synapses.size() == 0) {
    connections.destroySegment(segment);
  }
}

static void destroyMinPermanenceSynapses(Connections &connections, Random &rng,
                                         Segment segment, Int nDestroy,
                                         const vector<CellIdx> &excludeCells) {
  // Don't destroy any cells that are in excludeCells.
  vector<Synapse> destroyCandidates;
  for (Synapse synapse : connections.synapsesForSegment(segment)) {
    const CellIdx presynapticCell =
        connections.dataForSynapse(synapse).presynapticCell;

    if (!std::binary_search(excludeCells.begin(), excludeCells.end(),
                            presynapticCell)) {
      destroyCandidates.push_back(synapse);
    }
  }

  // Find cells one at a time. This is slow, but this code rarely runs, and it
  // needs to work around floating point differences between environments.
  for (Int32 i = 0; i < nDestroy && !destroyCandidates.empty(); i++) {
    Permanence minPermanence = std::numeric_limits<Permanence>::max();
    vector<Synapse>::iterator minSynapse = destroyCandidates.end();

    for (auto synapse = destroyCandidates.begin();
         synapse != destroyCandidates.end(); synapse++) {
      const Permanence permanence =
          connections.dataForSynapse(*synapse).permanence;

      // Use special Epsilon logic to compensate for floating point
      // differences between C++ and other environments.
      if (permanence < minPermanence - nupic::Epsilon) {
        minSynapse = synapse;
        minPermanence = permanence;
      }
    }

    connections.destroySynapse(*minSynapse);
    destroyCandidates.erase(minSynapse);
  }
}

static void growSynapses(Connections &connections, 
		         Random &rng, 
			 const Segment& segment,
                         const SynapseIdx nDesiredNewSynapses,
                         const vector<CellIdx> &prevWinnerCells,
                         const Permanence initialPermanence,
                         const SynapseIdx maxSynapsesPerSegment) {
  // It's possible to optimize this, swapping candidates to the end as
  // they're used. But this is awkward to mimic in other
  // implementations, especially because it requires iterating over
  // the existing synapses in a particular order.

  vector<CellIdx> candidates(prevWinnerCells.begin(), prevWinnerCells.end());
  NTA_ASSERT(std::is_sorted(candidates.begin(), candidates.end()));

  // Remove cells that are already synapsed on by this segment
  for (const Synapse& synapse : connections.synapsesForSegment(segment)) {
    const CellIdx presynapticCell = connections.dataForSynapse(synapse).presynapticCell;
    const auto already = std::lower_bound(candidates.cbegin(), candidates.cend(), presynapticCell);
    if (already != candidates.cend() && *already == presynapticCell) {
      candidates.erase(already);
    }
  }

  const size_t nActual = std::min(static_cast<size_t>(nDesiredNewSynapses), candidates.size());

  // Check if we're going to surpass the maximum number of synapses. //TODO delegate this to createSynapse(segment)
  const size_t overrun = (connections.numSynapses(segment) + nActual - maxSynapsesPerSegment);
  if (overrun > 0) {
    destroyMinPermanenceSynapses(connections, rng, segment, static_cast<Int>(overrun), prevWinnerCells);
  }

  // Recalculate in case we weren't able to destroy as many synapses as needed.
  const size_t nActualWithMax = std::min(nActual, static_cast<size_t>(maxSynapsesPerSegment) - connections.numSynapses(segment));

  // Pick nActual cells randomly.
  for (size_t c = 0; c < nActualWithMax; c++) {
    const auto i = rng.getUInt32(static_cast<UInt32>(candidates.size()));
    connections.createSynapse(segment, candidates[i], initialPermanence); //TODO createSynapse consider creating a vector of new synapses at once?
    candidates.erase(candidates.begin() + i); //TODO this is costly, optimize it (out)
  }
}

static void activatePredictedColumn(
    vector<CellIdx> &activeCells, 
    vector<CellIdx> &winnerCells,
    Connections &connections, 
    Random &rng,
    vector<Segment>::const_iterator columnActiveSegmentsBegin,
    vector<Segment>::const_iterator columnActiveSegmentsEnd,
    const vector<bool> &prevActiveCellsDense,
    const vector<CellIdx> &prevWinnerCells,
    const vector<SynapseIdx> &numActivePotentialSynapsesForSegment,
    const UInt maxNewSynapseCount, 
    const Permanence initialPermanence,
    const Permanence permanenceIncrement, 
    const Permanence permanenceDecrement,
    const SynapseIdx maxSynapsesPerSegment, 
    const bool learn) {
  auto activeSegment = columnActiveSegmentsBegin;
  do {
    const CellIdx cell = connections.cellForSegment(*activeSegment);
    activeCells.push_back(cell);
    winnerCells.push_back(cell);

    // This cell might have multiple active segments.
    do {
      if (learn) {
        adaptSegment(connections, *activeSegment, prevActiveCellsDense,
                     permanenceIncrement, permanenceDecrement);

        const Int32 nGrowDesired =
            maxNewSynapseCount -
            numActivePotentialSynapsesForSegment[*activeSegment];
        if (nGrowDesired > 0) {
          growSynapses(connections, rng, *activeSegment, nGrowDesired,
                       prevWinnerCells, initialPermanence,
                       maxSynapsesPerSegment);
        }
      }
    } while (++activeSegment != columnActiveSegmentsEnd &&
             connections.cellForSegment(*activeSegment) == cell);
  } while (activeSegment != columnActiveSegmentsEnd);
}

static Segment createSegment(Connections &connections,  //TODO remove, use TM::createSegment
                             vector<UInt64> &lastUsedIterationForSegment,
                             CellIdx cell, UInt64 iteration,
                             UInt maxSegmentsPerCell) {
  while (connections.numSegments(cell) >= maxSegmentsPerCell) {
    const vector<Segment> &destroyCandidates =
        connections.segmentsForCell(cell);

    auto leastRecentlyUsedSegment =
        std::min_element(destroyCandidates.begin(), destroyCandidates.end(),
                         [&](Segment a, Segment b) {
                           return (lastUsedIterationForSegment[a] <
                                   lastUsedIterationForSegment[b]);
                         });

    connections.destroySegment(*leastRecentlyUsedSegment);
  }

  const Segment segment = connections.createSegment(cell);
  lastUsedIterationForSegment.resize(connections.segmentFlatListLength());
  lastUsedIterationForSegment[segment] = iteration;

  return segment;
}

static void
burstColumn(vector<CellIdx> &activeCells, 
            vector<CellIdx> &winnerCells,
            Connections &connections, 
            Random &rng,
            vector<UInt64> &lastUsedIterationForSegment, 
            UInt column,
            vector<Segment>::const_iterator columnMatchingSegmentsBegin,
            vector<Segment>::const_iterator columnMatchingSegmentsEnd,
            const vector<bool> &prevActiveCellsDense,
            const vector<CellIdx> &prevWinnerCells,
            const vector<SynapseIdx> &numActivePotentialSynapsesForSegment,
            UInt64 iteration, 
            CellIdx cellsPerColumn, 
            UInt maxNewSynapseCount,
            const Permanence initialPermanence, 
            const Permanence permanenceIncrement,
            const Permanence permanenceDecrement, 
            const SegmentIdx maxSegmentsPerCell,
            const SynapseIdx maxSynapsesPerSegment, 
            const bool learn) {
  // Calculate the active cells.
  const CellIdx start = column * cellsPerColumn;
  const CellIdx end = start + cellsPerColumn;
  for (CellIdx cell = start; cell < end; cell++) {
    activeCells.push_back(cell);
  }

  const auto bestMatchingSegment =
      std::max_element(columnMatchingSegmentsBegin, columnMatchingSegmentsEnd,
                       [&](Segment a, Segment b) {
                         return (numActivePotentialSynapsesForSegment[a] <
                                 numActivePotentialSynapsesForSegment[b]);
                       });

  const CellIdx winnerCell =
      (bestMatchingSegment != columnMatchingSegmentsEnd)
          ? connections.cellForSegment(*bestMatchingSegment)
          : getLeastUsedCell(rng, column, connections, cellsPerColumn);

  winnerCells.push_back(winnerCell);

  // Learn.
  if (learn) {
    if (bestMatchingSegment != columnMatchingSegmentsEnd) {
      // Learn on the best matching segment.
      adaptSegment(connections, *bestMatchingSegment, prevActiveCellsDense,
                   permanenceIncrement, permanenceDecrement);

      const Int32 nGrowDesired =
          maxNewSynapseCount -
          numActivePotentialSynapsesForSegment[*bestMatchingSegment];
      if (nGrowDesired > 0) {
        growSynapses(connections, rng, *bestMatchingSegment, nGrowDesired,
                     prevWinnerCells, initialPermanence, maxSynapsesPerSegment);
      }
    } else {
      // No matching segments.
      // Grow a new segment and learn on it.

      // Don't grow a segment that will never match.
      const UInt32 nGrowExact =
          std::min(maxNewSynapseCount, (UInt32)prevWinnerCells.size());
      if (nGrowExact > 0) {
        const Segment segment =
            createSegment(connections, lastUsedIterationForSegment, winnerCell,
                          iteration, maxSegmentsPerCell);

        growSynapses(connections, rng, segment, nGrowExact, prevWinnerCells,
                     initialPermanence, maxSynapsesPerSegment);
        NTA_ASSERT(connections.numSynapses(segment) == nGrowExact);
      }
    }
  }
}

static void punishPredictedColumn(
    Connections &connections,
    vector<Segment>::const_iterator columnMatchingSegmentsBegin,
    vector<Segment>::const_iterator columnMatchingSegmentsEnd,
    const vector<bool> &prevActiveCellsDense,
    Permanence predictedSegmentDecrement) {
  if (predictedSegmentDecrement > 0.0) {
    for (auto matchingSegment = columnMatchingSegmentsBegin;
         matchingSegment != columnMatchingSegmentsEnd; matchingSegment++) {
      adaptSegment(connections, *matchingSegment, prevActiveCellsDense,
                   -predictedSegmentDecrement, 0.0);
    }
  }
}

void TemporalMemory::activateCells(const SDR &activeColumns, const bool learn) {
    NTA_CHECK( activeColumns.dimensions.size() == columnDimensions_.size() )  //this "hack" because columnDimensions_, and SDR.dimensions are vectors
	    //of different type, so we cannot directly compare
	    << "TM invalid input dimensions: " << activeColumns.dimensions.size() << " vs. " << columnDimensions_.size();
    for(size_t i=0; i< columnDimensions_.size(); i++) {
      NTA_CHECK(static_cast<size_t>(activeColumns.dimensions[i]) == static_cast<size_t>(columnDimensions_[i])) << "Dimensions must be the same.";
    }
    auto &sparse = activeColumns.getSparse();
    std::sort(sparse.begin(), sparse.end()); //TODO remove sorted requirement? iterGroupBy depends on it


  vector<bool> prevActiveCellsDense(numberOfCells() + extra_, false);
  for (CellIdx cell : activeCells_) {
    prevActiveCellsDense[cell] = true;
  }
  activeCells_.clear();

  const vector<CellIdx> prevWinnerCells = std::move(winnerCells_);

  const auto columnForSegment = [&](Segment segment) {
    return connections.cellForSegment(segment) / cellsPerColumn_;
  };
  const auto identity = [](const UInt a) {return a;}; //TODO use std::identity when c++20

  for (auto &&columnData : groupBy( //group by columns, and convert activeSegments & matchingSegments to cols. 
           sparse, identity,
           activeSegments_, columnForSegment,
           matchingSegments_, columnForSegment)) {
    UInt column;
    vector<Segment>::const_iterator activeColumnsBegin, activeColumnsEnd, 
	columnActiveSegmentsBegin, columnActiveSegmentsEnd, 
	columnMatchingSegmentsBegin, columnMatchingSegmentsEnd;

    std::tie(column, activeColumnsBegin, activeColumnsEnd, columnActiveSegmentsBegin,
             columnActiveSegmentsEnd, columnMatchingSegmentsBegin, columnMatchingSegmentsEnd
	) = columnData;

    const bool isActiveColumn = activeColumnsBegin != activeColumnsEnd;
    if (isActiveColumn) {
      if (columnActiveSegmentsBegin != columnActiveSegmentsEnd) {
        activatePredictedColumn(
            activeCells_, winnerCells_, connections, rng_,
            columnActiveSegmentsBegin, columnActiveSegmentsEnd,
            prevActiveCellsDense, prevWinnerCells,
            numActivePotentialSynapsesForSegment_, maxNewSynapseCount_,
            initialPermanence_, permanenceIncrement_, permanenceDecrement_,
            maxSynapsesPerSegment_, learn);
      } else {
        burstColumn(activeCells_, winnerCells_, connections, rng_,
                    lastUsedIterationForSegment_, column,
                    columnMatchingSegmentsBegin, columnMatchingSegmentsEnd,
                    prevActiveCellsDense, prevWinnerCells,
                    numActivePotentialSynapsesForSegment_, iteration_,
                    cellsPerColumn_, maxNewSynapseCount_, initialPermanence_,
                    permanenceIncrement_, permanenceDecrement_,
                    maxSegmentsPerCell_, maxSynapsesPerSegment_, learn);
      }
    } else {
      if (learn) {
        punishPredictedColumn(connections, columnMatchingSegmentsBegin,
                              columnMatchingSegmentsEnd, prevActiveCellsDense,
                              predictedSegmentDecrement_);
      }
    }
  }
  segmentsValid_ = false;
}

void TemporalMemory::activateDendrites(const bool learn,
                                       const SDR &extraActive,
                                       const SDR &extraWinners)
{
    if( extra_ )
    {
        NTA_CHECK( extraActive.size  == extra_ );
        NTA_CHECK( extraWinners.size == extra_ );
        activateDendrites( learn, extraActive.getSparse(),
                                  extraWinners.getSparse());
    }
    else
    {
        NTA_CHECK( extraActive.getSum() == 0u && extraWinners.getSum() == 0u )
            << "External predictive inputs must be declared to TM constructor!";
        activateDendrites(learn);
    }
}

void TemporalMemory::activateDendrites(const bool learn,
                                       const vector<UInt> &extraActive,
                                       const vector<UInt> &extraWinners)
{
  if( segmentsValid_ )
    return;

  // Handle external predictive inputs.  extraActive & extraWinners default
  // values are `vector({ SENTINEL })`
  const auto SENTINEL = std::numeric_limits<UInt>::max();
  if( extra_ )
  {
    NTA_CHECK( extraActive.size()  != 1 || extraActive[0]  != SENTINEL )
        << "TM.ActivateDendrites() missing argument extraActive!";
    NTA_CHECK( extraWinners.size() != 1 || extraWinners[0] != SENTINEL )
        << "TM.ActivateDendrites() missing argument extraWinners!";

    for(const auto &active : extraActive) {
      NTA_ASSERT( active < extra_ );
      activeCells_.push_back( static_cast<CellIdx>(active + numberOfCells()) ); 
    }
    for(const auto &winner : extraWinners) {
      NTA_ASSERT( winner < extra_ );
      winnerCells_.push_back( static_cast<CellIdx>(winner + numberOfCells()) );
    }
  }
  else {
    NTA_CHECK( extraActive.size()  == 1 && extraActive[0]  == SENTINEL )
        << "External predictive inputs must be declared to TM constructor!";
    NTA_CHECK( extraWinners.size() == 1 && extraWinners[0] == SENTINEL )
        << "External predictive inputs must be declared to TM constructor!";
  }

  const size_t length = connections.segmentFlatListLength();

  numActiveConnectedSynapsesForSegment_.assign(length, 0);
  numActivePotentialSynapsesForSegment_.assign(length, 0);
  connections.computeActivity(numActiveConnectedSynapsesForSegment_,
                              numActivePotentialSynapsesForSegment_,
                              activeCells_);

  // Active segments, connected synapses.
  activeSegments_.clear();
  for (Segment segment = 0;
       segment < numActiveConnectedSynapsesForSegment_.size(); segment++) {
    if (numActiveConnectedSynapsesForSegment_[segment] >=
        activationThreshold_) {
      activeSegments_.push_back(segment);
    }
  }
  std::sort(
      activeSegments_.begin(), activeSegments_.end(),
      [&](Segment a, Segment b) { return connections.compareSegments(a, b); });
  // Update segment bookkeeping.
  if (learn) {
    for (const auto &segment : activeSegments_) {
      lastUsedIterationForSegment_[segment] = iteration_;
    }
    iteration_++;
  }

  // Matching segments, potential synapses.
  matchingSegments_.clear();
  for (Segment segment = 0;
       segment < numActivePotentialSynapsesForSegment_.size(); segment++) {
    if (numActivePotentialSynapsesForSegment_[segment] >= minThreshold_) {
      matchingSegments_.push_back(segment);
    }
  }
  std::sort(
      matchingSegments_.begin(), matchingSegments_.end(),
      [&](Segment a, Segment b) { return connections.compareSegments(a, b); });

  segmentsValid_ = true;
}

<<<<<<< HEAD
void TemporalMemory::compute(const size_t        activeColumnsSize,
                             const UInt          activeColumns[], 
                             bool                learn,
                             const vector<UInt> &extraActive,
                             const vector<UInt> &extraWinners)
{
  activateDendrites(learn, extraActive, extraWinners);
  // TODO: Implement the anomaly metric here.
  activateCells(activeColumnsSize, activeColumns, learn);
}

void TemporalMemory::compute(const SDR &activeColumns, bool learn,
=======
void TemporalMemory::compute(const SDR &activeColumns, 
		             const bool learn,
>>>>>>> a5ef95a1
                             const SDR &extraActive,
                             const SDR &extraWinners)
{
  activateDendrites(learn, extraActive, extraWinners);

  // Update Anomaly Metric.  The anomaly is the percent of active columns that
  // were not predicted.
  anomaly_ = nupic::algorithms::anomaly::computeRawAnomalyScore(
                activeColumns,
                cellsToColumns( getPredictiveCells() ));
  // TODO: Update mean & standard deviation of anomaly here.

  activateCells(activeColumns, learn);
}

<<<<<<< HEAD
void TemporalMemory::compute(const SDR &activeColumns, bool learn) {
  SDR extraActive({ extra });
  SDR extraWinners({ extra });
  compute( activeColumns, learn, extraActive, extraWinners );
=======
void TemporalMemory::compute(const SDR &activeColumns, const bool learn) {
  activateDendrites(learn);
  activateCells(activeColumns, learn);
>>>>>>> a5ef95a1
}

void TemporalMemory::reset(void) {
  activeCells_.clear();
  winnerCells_.clear();
  activeSegments_.clear();
  matchingSegments_.clear();
  segmentsValid_ = false;
  anomaly_ = -1;
}

// ==============================
//  Helper functions
// ==============================

Segment TemporalMemory::createSegment(const CellIdx& cell) {
  return ::createSegment(connections, lastUsedIterationForSegment_, cell,
                         iteration_, maxSegmentsPerCell_);
}

UInt TemporalMemory::columnForCell(const CellIdx cell) const {

  NTA_ASSERT(cell < numberOfCells());
  return cell / cellsPerColumn_;
}


SDR TemporalMemory::cellsToColumns(const SDR& cells) const {
  auto correctDims = getColumnDimensions(); //nD column dimensions (eg 10x100)
  correctDims.push_back(getCellsPerColumn()); //add n+1-th dimension for cellsPerColumn (eg. 10x100x8)

  NTA_CHECK(cells.dimensions == correctDims) 
	  << "cells.dimensions must match TM's (column dims x cellsPerColumn) ";

  SDR cols(getColumnDimensions());
  auto& dense = cols.getDense();
  for(const auto cell : cells.getSparse()) {
    const auto col = columnForCell(cell);
    dense[col] = 1;
  }
  cols.setDense(dense);

  NTA_ASSERT(cols.size == numColumns_); 
  return cols;
}


vector<CellIdx> TemporalMemory::cellsForColumn(CellIdx column) { 
  const CellIdx start = cellsPerColumn_ * column;
  const CellIdx end = start + cellsPerColumn_;

  vector<CellIdx> cellsInColumn;
  cellsInColumn.reserve(cellsPerColumn_);
  for (CellIdx i = start; i < end; i++) {
    cellsInColumn.push_back(i);
  }

  return cellsInColumn;
}

vector<CellIdx> TemporalMemory::getActiveCells() const { return activeCells_; }

void TemporalMemory::getActiveCells(SDR &activeCells) const
{
  NTA_CHECK( activeCells.size == numberOfCells() );
  activeCells.setSparse( getActiveCells() );
}


SDR TemporalMemory::getPredictiveCells() const {

  NTA_CHECK( segmentsValid_ )
    << "Call TM.activateDendrites() before TM.getPredictiveCells()!";

  auto correctDims = getColumnDimensions();
  correctDims.push_back(getCellsPerColumn());
  SDR predictive(correctDims);

  auto& predictiveCells = predictive.getSparse();

  for (auto segment = activeSegments_.cbegin(); segment != activeSegments_.cend();
       segment++) {
    const CellIdx cell = connections.cellForSegment(*segment);
    if (segment == activeSegments_.begin() || cell != predictiveCells.back()) {
      predictiveCells.push_back(cell);
    }
  }

  predictive.setSparse(predictiveCells);
  return predictive;
}


vector<CellIdx> TemporalMemory::getWinnerCells() const { return winnerCells_; }

void TemporalMemory::getWinnerCells(SDR &winnerCells) const
{
  NTA_CHECK( winnerCells.size == numberOfCells() );
  winnerCells.setSparse( getWinnerCells() );
}

vector<Segment> TemporalMemory::getActiveSegments() const
{
  NTA_CHECK( segmentsValid_ )
    << "Call TM.activateDendrites() before TM.getActiveSegments()!";

  return activeSegments_;
}

vector<Segment> TemporalMemory::getMatchingSegments() const
{
  NTA_CHECK( segmentsValid_ )
    << "Call TM.activateDendrites() before TM.getActiveSegments()!";

  return matchingSegments_;
}


SynapseIdx TemporalMemory::getActivationThreshold() const {
  return activationThreshold_;
}

void TemporalMemory::setActivationThreshold(const SynapseIdx activationThreshold) {
  activationThreshold_ = activationThreshold;
}

Permanence TemporalMemory::getInitialPermanence() const {
  return initialPermanence_;
}

void TemporalMemory::setInitialPermanence(const Permanence initialPermanence) {
  initialPermanence_ = initialPermanence;
}

Permanence TemporalMemory::getConnectedPermanence() const {
  return connectedPermanence_;
}

SynapseIdx TemporalMemory::getMinThreshold() const { return minThreshold_; }

void TemporalMemory::setMinThreshold(const SynapseIdx minThreshold) {
  minThreshold_ = minThreshold;
}

SynapseIdx TemporalMemory::getMaxNewSynapseCount() const {
  return maxNewSynapseCount_;
}

void TemporalMemory::setMaxNewSynapseCount(const SynapseIdx maxNewSynapseCount) {
  maxNewSynapseCount_ = maxNewSynapseCount;
}

bool TemporalMemory::getCheckInputs() const { return checkInputs_; }

void TemporalMemory::setCheckInputs(bool checkInputs) {
  checkInputs_ = checkInputs;
}

Permanence TemporalMemory::getPermanenceIncrement() const {
  return permanenceIncrement_;
}

void TemporalMemory::setPermanenceIncrement(Permanence permanenceIncrement) {
  permanenceIncrement_ = permanenceIncrement;
}

Permanence TemporalMemory::getPermanenceDecrement() const {
  return permanenceDecrement_;
}

void TemporalMemory::setPermanenceDecrement(Permanence permanenceDecrement) {
  permanenceDecrement_ = permanenceDecrement;
}

Permanence TemporalMemory::getPredictedSegmentDecrement() const {
  return predictedSegmentDecrement_;
}

void TemporalMemory::setPredictedSegmentDecrement(
    Permanence predictedSegmentDecrement) {
  predictedSegmentDecrement_ = predictedSegmentDecrement;
}

SegmentIdx TemporalMemory::getMaxSegmentsPerCell() const {
  return maxSegmentsPerCell_;
}

SynapseIdx TemporalMemory::getMaxSynapsesPerSegment() const {
  return maxSynapsesPerSegment_;
}

UInt TemporalMemory::version() const { return TM_VERSION; }


template <typename FloatType>
static void saveFloat_(ostream &outStream, FloatType v) {
  outStream << std::setprecision(std::numeric_limits<FloatType>::max_digits10)
            << v << " ";
}

void TemporalMemory::save(ostream &outStream) const {
  // Write a starting marker and version.
  outStream << "TemporalMemory" << endl;
  outStream << TM_VERSION << endl;

  outStream << numColumns_ << " " << cellsPerColumn_ << " "
            << activationThreshold_ << " ";

  saveFloat_(outStream, initialPermanence_);
  saveFloat_(outStream, connectedPermanence_);

  outStream << minThreshold_ << " " << maxNewSynapseCount_ << " "
            << checkInputs_ << " ";

  saveFloat_(outStream, permanenceIncrement_);
  saveFloat_(outStream, permanenceDecrement_);
  saveFloat_(outStream, predictedSegmentDecrement_);

  outStream << extra_ << " ";
  outStream << maxSegmentsPerCell_ << " " << maxSynapsesPerSegment_ << " "
            << iteration_ << " ";

  outStream << endl;

  connections.save(outStream);
  outStream << endl;

  outStream << rng_ << endl;

  outStream << columnDimensions_.size() << " ";
  for (auto &elem : columnDimensions_) {
    outStream << elem << " ";
  }
  outStream << endl;

  outStream << activeCells_.size() << " ";
  for (CellIdx cell : activeCells_) {
    outStream << cell << " ";
  }
  outStream << endl;

  outStream << winnerCells_.size() << " ";
  for (CellIdx cell : winnerCells_) {
    outStream << cell << " ";
  }
  outStream << endl;

  outStream << segmentsValid_ << " ";
  outStream << activeSegments_.size() << " ";
  for (Segment segment : activeSegments_) {
    const CellIdx cell = connections.cellForSegment(segment);
    const vector<Segment> &segments = connections.segmentsForCell(cell);

    SegmentIdx idx = (SegmentIdx)std::distance(
        segments.begin(), std::find(segments.begin(), segments.end(), segment));

    outStream << idx << " ";
    outStream << cell << " ";
    outStream << numActiveConnectedSynapsesForSegment_[segment] << " ";
  }
  outStream << endl;

  outStream << matchingSegments_.size() << " ";
  for (Segment segment : matchingSegments_) {
    const CellIdx cell = connections.cellForSegment(segment);
    const vector<Segment> &segments = connections.segmentsForCell(cell);

    SegmentIdx idx = (SegmentIdx)std::distance(
        segments.begin(), std::find(segments.begin(), segments.end(), segment));

    outStream << idx << " ";
    outStream << cell << " ";
    outStream << numActivePotentialSynapsesForSegment_[segment] << " ";
  }
  outStream << endl;

  outStream << "~TemporalMemory" << endl;
}



void TemporalMemory::load(istream &inStream) {
  // Check the marker
  string marker;
  inStream >> marker;
  NTA_CHECK(marker == "TemporalMemory");

  // Check the saved version.
  UInt version;
  inStream >> version;
  NTA_CHECK(version <= TM_VERSION);

  // Retrieve simple variables
  inStream >> numColumns_ >> cellsPerColumn_ >> activationThreshold_ >>
      initialPermanence_ >> connectedPermanence_ >> minThreshold_ >>
      maxNewSynapseCount_ >> checkInputs_ >> permanenceIncrement_ >>
      permanenceDecrement_ >> predictedSegmentDecrement_ >> extra_ >>
      maxSegmentsPerCell_ >> maxSynapsesPerSegment_ >> iteration_;

  connections.load(inStream);

  numActiveConnectedSynapsesForSegment_.assign(
      connections.segmentFlatListLength(), 0);
  numActivePotentialSynapsesForSegment_.assign(
      connections.segmentFlatListLength(), 0);

  inStream >> rng_;

  // Retrieve vectors.
  UInt numColumnDimensions;
  inStream >> numColumnDimensions;
  columnDimensions_.resize(numColumnDimensions);
  for (UInt i = 0; i < numColumnDimensions; i++) {
    inStream >> columnDimensions_[i];
  }

  UInt numActiveCells;
  inStream >> numActiveCells;
  for (UInt i = 0; i < numActiveCells; i++) {
    CellIdx cell;
    inStream >> cell;
    activeCells_.push_back(cell);
  }

  if (version < 2) {
    UInt numPredictiveCells;
    inStream >> numPredictiveCells;
    for (UInt i = 0; i < numPredictiveCells; i++) {
      CellIdx cell;
      inStream >> cell; // Ignore
    }
  }

  UInt numWinnerCells;
  inStream >> numWinnerCells;
  for (UInt i = 0; i < numWinnerCells; i++) {
    CellIdx cell;
    inStream >> cell;
    winnerCells_.push_back(cell);
  }

  inStream >> segmentsValid_;
  UInt numActiveSegments;
  inStream >> numActiveSegments;
  activeSegments_.resize(numActiveSegments);
  for (UInt i = 0; i < numActiveSegments; i++) {
    SegmentIdx idx;
    inStream >> idx;

    CellIdx cellIdx;
    inStream >> cellIdx;

    Segment segment = connections.getSegment(cellIdx, idx);
    activeSegments_[i] = segment;

    if (version < 2) {
      numActiveConnectedSynapsesForSegment_[segment] = 0; // Unknown
    } else {
      inStream >> numActiveConnectedSynapsesForSegment_[segment];
    }
  }

  UInt numMatchingSegments;
  inStream >> numMatchingSegments;
  matchingSegments_.resize(numMatchingSegments);
  for (UInt i = 0; i < numMatchingSegments; i++) {
    SegmentIdx idx;
    inStream >> idx;

    CellIdx cellIdx;
    inStream >> cellIdx;

    Segment segment = connections.getSegment(cellIdx, idx);
    matchingSegments_[i] = segment;

    if (version < 2) {
      numActivePotentialSynapsesForSegment_[segment] = 0; // Unknown
    } else {
      inStream >> numActivePotentialSynapsesForSegment_[segment];
    }
  }

  if (version < 2) {
    UInt numMatchingCells;
    inStream >> numMatchingCells;
    for (UInt i = 0; i < numMatchingCells; i++) {
      CellIdx cell;
      inStream >> cell; // Ignore
    }
  }

  lastUsedIterationForSegment_.resize(connections.segmentFlatListLength());

  inStream >> marker;
  NTA_CHECK(marker == "~TemporalMemory");
}

static set<pair<CellIdx, SynapseIdx>>
getComparableSegmentSet(const Connections &connections,
                        const vector<Segment> &segments) {
  set<pair<CellIdx, SynapseIdx>> segmentSet;
  for (Segment segment : segments) {
    segmentSet.emplace(connections.cellForSegment(segment),
                       connections.idxOnCellForSegment(segment));
  }
  return segmentSet;
}

bool TemporalMemory::operator==(const TemporalMemory &other) {
  if (numColumns_ != other.numColumns_ ||
      columnDimensions_ != other.columnDimensions_ ||
      cellsPerColumn_ != other.cellsPerColumn_ ||
      activationThreshold_ != other.activationThreshold_ ||
      minThreshold_ != other.minThreshold_ ||
      maxNewSynapseCount_ != other.maxNewSynapseCount_ ||
      initialPermanence_ != other.initialPermanence_ ||
      connectedPermanence_ != other.connectedPermanence_ ||
      permanenceIncrement_ != other.permanenceIncrement_ ||
      permanenceDecrement_ != other.permanenceDecrement_ ||
      predictedSegmentDecrement_ != other.predictedSegmentDecrement_ ||
      activeCells_ != other.activeCells_ ||
      winnerCells_ != other.winnerCells_ ||
      maxSegmentsPerCell_ != other.maxSegmentsPerCell_ ||
      maxSynapsesPerSegment_ != other.maxSynapsesPerSegment_ ||
      iteration_ != other.iteration_) {
    return false;
  }

  if (connections != other.connections) {
    return false;
  }

  if (getComparableSegmentSet(connections, activeSegments_) !=
          getComparableSegmentSet(other.connections, other.activeSegments_) ||
      getComparableSegmentSet(connections, matchingSegments_) !=
          getComparableSegmentSet(other.connections, other.matchingSegments_)) {
    return false;
  }

  return true;
}

//----------------------------------------------------------------------
// Debugging helpers
//----------------------------------------------------------------------

// Print the main TM creation parameters
void TemporalMemory::printParameters() {
  std::cout << "------------CPP TemporalMemory Parameters ------------------\n";
  std::cout
      << "version                   = " << TM_VERSION << std::endl
      << "numColumns                = " << numberOfColumns() << std::endl
      << "cellsPerColumn            = " << getCellsPerColumn() << std::endl
      << "activationThreshold       = " << getActivationThreshold() << std::endl
      << "initialPermanence         = " << getInitialPermanence() << std::endl
      << "connectedPermanence       = " << getConnectedPermanence() << std::endl
      << "minThreshold              = " << getMinThreshold() << std::endl
      << "maxNewSynapseCount        = " << getMaxNewSynapseCount() << std::endl
      << "permanenceIncrement       = " << getPermanenceIncrement() << std::endl
      << "permanenceDecrement       = " << getPermanenceDecrement() << std::endl
      << "predictedSegmentDecrement = " << getPredictedSegmentDecrement()
      << std::endl
      << "maxSegmentsPerCell        = " << getMaxSegmentsPerCell() << std::endl
      << "maxSynapsesPerSegment     = " << getMaxSynapsesPerSegment()
      << std::endl;
}<|MERGE_RESOLUTION|>--- conflicted
+++ resolved
@@ -619,23 +619,8 @@
   segmentsValid_ = true;
 }
 
-<<<<<<< HEAD
-void TemporalMemory::compute(const size_t        activeColumnsSize,
-                             const UInt          activeColumns[], 
-                             bool                learn,
-                             const vector<UInt> &extraActive,
-                             const vector<UInt> &extraWinners)
-{
-  activateDendrites(learn, extraActive, extraWinners);
-  // TODO: Implement the anomaly metric here.
-  activateCells(activeColumnsSize, activeColumns, learn);
-}
-
-void TemporalMemory::compute(const SDR &activeColumns, bool learn,
-=======
 void TemporalMemory::compute(const SDR &activeColumns, 
-		             const bool learn,
->>>>>>> a5ef95a1
+                             const bool learn,
                              const SDR &extraActive,
                              const SDR &extraWinners)
 {
@@ -651,16 +636,10 @@
   activateCells(activeColumns, learn);
 }
 
-<<<<<<< HEAD
-void TemporalMemory::compute(const SDR &activeColumns, bool learn) {
+void TemporalMemory::compute(const SDR &activeColumns, const bool learn) {
   SDR extraActive({ extra });
   SDR extraWinners({ extra });
   compute( activeColumns, learn, extraActive, extraWinners );
-=======
-void TemporalMemory::compute(const SDR &activeColumns, const bool learn) {
-  activateDendrites(learn);
-  activateCells(activeColumns, learn);
->>>>>>> a5ef95a1
 }
 
 void TemporalMemory::reset(void) {
