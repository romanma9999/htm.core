/* ---------------------------------------------------------------------
 * Numenta Platform for Intelligent Computing (NuPIC)
 * Copyright (C) 2013, Numenta, Inc.  Unless you have an agreement
 * with Numenta, Inc., for a separate license for this software code, the
 * following terms and conditions apply:
 *
 * This program is free software: you can redistribute it and/or modify
 * it under the terms of the GNU Affero Public License version 3 as
 * published by the Free Software Foundation.
 *
 * This program is distributed in the hope that it will be useful,
 * but WITHOUT ANY WARRANTY; without even the implied warranty of
 * MERCHANTABILITY or FITNESS FOR A PARTICULAR PURPOSE.
 * See the GNU Affero Public License for more details.
 *
 * You should have received a copy of the GNU Affero Public License
 * along with this program.  If not, see http://www.gnu.org/licenses.
 *
 * http://numenta.org/licenses/
 * ---------------------------------------------------------------------
 */
#ifndef NTA_YAML_HPP
#define NTA_YAML_HPP

#include <nupic/engine/Spec.hpp>
#include <nupic/ntypes/Collection.hpp>
#include <nupic/ntypes/Value.hpp>
#include <nupic/types/Types.hpp>

<<<<<<< HEAD
namespace nupic
{

  namespace YAMLUtils
  {
    /* 
     * For converting default values
     * @param yamlstring - is a string in parsable format (eg. '[1 2 3]' ), not a path to yaml file!
     */
    Value toValue(const std::string& yamlstring, NTA_BasicType dataType);
=======
namespace nupic {
>>>>>>> 97de307c

namespace YAMLUtils {
/*
 * For converting default values
 */
Value toValue(const std::string &yamlstring, NTA_BasicType dataType);

/*
 * For converting param specs for Regions and LinkPolicies
 */
ValueMap toValueMap(const char *yamlstring,
                    Collection<ParameterSpec> &parameters,
                    const std::string &nodeType = "",
                    const std::string &regionName = "");

} // namespace YAMLUtils
} // namespace nupic

#endif //  NTA_YAML_HPP<|MERGE_RESOLUTION|>--- conflicted
+++ resolved
@@ -27,7 +27,6 @@
 #include <nupic/ntypes/Value.hpp>
 #include <nupic/types/Types.hpp>
 
-<<<<<<< HEAD
 namespace nupic
 {
 
@@ -38,15 +37,6 @@
      * @param yamlstring - is a string in parsable format (eg. '[1 2 3]' ), not a path to yaml file!
      */
     Value toValue(const std::string& yamlstring, NTA_BasicType dataType);
-=======
-namespace nupic {
->>>>>>> 97de307c
-
-namespace YAMLUtils {
-/*
- * For converting default values
- */
-Value toValue(const std::string &yamlstring, NTA_BasicType dataType);
 
 /*
  * For converting param specs for Regions and LinkPolicies
