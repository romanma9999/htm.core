--- conflicted
+++ resolved
@@ -38,16 +38,10 @@
 #include <nupic/os/OS.hpp>
 #include <nupic/os/Path.hpp>
 
-<<<<<<< HEAD
-#include <nupic/regions/BacktrackingTMRegion.hpp>
-#include <nupic/regions/TMRegion.hpp>
-#include <nupic/regions/VectorFileEffector.hpp>
-#include <nupic/regions/VectorFileSensor.hpp>
-=======
 #include <nupic/regions/VectorFileEffector.hpp>
 #include <nupic/regions/VectorFileSensor.hpp>
 #include <nupic/regions/SPRegion.hpp>
->>>>>>> 2def6424
+
 
 #include <nupic/utils/Log.hpp>
 #include <nupic/utils/StringUtils.hpp>
@@ -97,21 +91,13 @@
   if (instance.regionTypeMap.empty()) {
     // Create internal C++ regions
 
-<<<<<<< HEAD
-	  instance.addRegionType("ScalarSensor",        new RegisteredRegionImplCpp<ScalarSensor>());
-    instance.addRegionType("TestNode",            new RegisteredRegionImplCpp<TestNode>());
-    instance.addRegionType("VectorFileEffector",  new RegisteredRegionImplCpp<VectorFileEffector>());
-    instance.addRegionType("VectorFileSensor",    new RegisteredRegionImplCpp<VectorFileSensor>());
-    instance.addRegionType("BacktrackingTMRegion",new RegisteredRegionImplCpp<BacktrackingTMRegion>());
-    instance.addRegionType("TMRegion",            new RegisteredRegionImplCpp<TMRegion>());
-=======
 	  instance.addRegionType("ScalarSensor",       new RegisteredRegionImplCpp<ScalarSensor>());
     instance.addRegionType("TestNode",           new RegisteredRegionImplCpp<TestNode>());
     instance.addRegionType("VectorFileEffector", new RegisteredRegionImplCpp<VectorFileEffector>());
     instance.addRegionType("VectorFileSensor",   new RegisteredRegionImplCpp<VectorFileSensor>());
     instance.addRegionType("SPRegion",           new RegisteredRegionImplCpp<SPRegion>());
->>>>>>> 2def6424
-
+    instance.addRegionType("BacktrackingTMRegion",new RegisteredRegionImplCpp<BacktrackingTMRegion>());
+    instance.addRegionType("TMRegion",            new RegisteredRegionImplCpp<TMRegion>());
   }
 
   return instance;
