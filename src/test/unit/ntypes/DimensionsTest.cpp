--- conflicted
+++ resolved
@@ -44,7 +44,6 @@
   ASSERT_TRUE(d.isInvalid());
   ASSERT_TRUE(!d.isDontcare());
   EXPECT_EQ(d.getCount(), 0u);
-  ASSERT_ANY_THROW(UInt x = d[0]);
   EXPECT_STREQ("[unspecified]", d.toString().c_str());
   ASSERT_EQ(0u, d.size());
 }
@@ -69,11 +68,10 @@
   ASSERT_FALSE(d.isUnspecified());
   ASSERT_FALSE(d.isDontcare());
   ASSERT_TRUE(d.isInvalid());
-  EXPECT_STREQ("[ 1 0 ] (invalid)", d.toString().c_str());
+  EXPECT_STREQ("[1,0]", d.toString().c_str());
   ASSERT_EQ(d.getCount(), 0u);
   ASSERT_EQ(1u, d[0]);
   ASSERT_EQ(0u, d[1]);
-  ASSERT_ANY_THROW(d[2] = 2);
   ASSERT_EQ(2u, d.size());
 }
 
@@ -86,10 +84,9 @@
   ASSERT_FALSE(d.isUnspecified());
   ASSERT_FALSE(d.isDontcare());
   ASSERT_FALSE(d.isInvalid());
-  EXPECT_STREQ("[2 3]", d.toString().c_str());
+  EXPECT_STREQ("[2,3]", d.toString().c_str());
   ASSERT_EQ(2u, d[0]);
   ASSERT_EQ(3u, d[1]);
-  ASSERT_ANY_THROW(UInt x = d[2]);
   ASSERT_EQ(6u, d.getCount());
   ASSERT_EQ(2u, d.size());
 }
@@ -109,31 +106,45 @@
   Dimensions c(2, 5);
   ASSERT_TRUE(c == d);
 
-<<<<<<< HEAD
-  Dimensions e(std::vector<UInt>({ 2,5 }));
+  Dimensions e(std::vector<UInt>( {2,5} ));
   ASSERT_TRUE(e == d);
 
   ASSERT_EQ(2u, d[0]);
   ASSERT_EQ(5u,  d[1]);
-  ASSERT_ANY_THROW(UInt y = d[2]);
   ASSERT_EQ(2u, d.size());
 }
 
 TEST_F(DimensionsTest, Overloads) {
   Dimensions d1 = { 1,2,3 };
   Dimensions d2;
-  std::stringstream ss;
-  ss << d1;
-  ss >> d2;
+  std::stringstream ss1;
+  ss1 << d1;
+  ss1.seekg(0);
+  ss1 >> d2;
   EXPECT_EQ(d1, d2);
+  EXPECT_TRUE(d2.isSpecified());
+
+  Dimensions d3 = { 1,0 };
+  std::stringstream ss2;
+  ss2 << d3;
+  ss2.seekg(0);
+  ss2 >> d2;
+  EXPECT_TRUE(d2.isInvalid());
+
+  Dimensions d4 = { 0 };
+  std::stringstream ss3;
+  ss3 << d4;
+  ss3.seekg(0);
+  ss3 >> d2;
+  EXPECT_TRUE(d2.isDontcare());
+
+  d4.clear();
+  std::stringstream ss4;
+  ss4 << d4;
+  ss4.seekg(0);
+  ss4 >> d2;
+  EXPECT_TRUE(d2.isUnspecified());
 
 }
-=======
-  ASSERT_EQ((unsigned int)2, d.getDimension(0));
-  ASSERT_EQ((unsigned int)5, d.getDimension(1));
-  ASSERT_ANY_THROW(d.getDimension(2));
-  ASSERT_EQ((unsigned int)2, d.getDimensionCount());
-}
 
-}
->>>>>>> 5bd94e46
+} // namespace testing