--- conflicted
+++ resolved
@@ -175,26 +175,15 @@
   tm.connections.createSynapse(segment, previousActiveCells[1], 0.5f);
   tm.connections.createSynapse(segment, previousActiveCells[2], 0.5f);
   tm.connections.createSynapse(segment, previousActiveCells[3], 0.5f);
-<<<<<<< HEAD
-  tm.compute(1, previousActiveColumns, true);
+  tm.compute(previousActiveColumns, true);
   ASSERT_FALSE(tm.getActiveCells().getSum() == 0);
-=======
-  tm.compute(previousActiveColumns, true);
-  ASSERT_FALSE(tm.getActiveCells().empty());
->>>>>>> e7200077
   ASSERT_FALSE(tm.getWinnerCells().empty());
   tm.activateDendrites();
   ASSERT_FALSE(tm.getPredictiveCells().getSum() == 0);
 
-<<<<<<< HEAD
-  EXPECT_NO_THROW(tm.compute(0, nullptr, true)) << "failed with empty compute";
-  EXPECT_TRUE(tm.getActiveCells().getSum() == 0);
-=======
-  SDR empty({32});
-  empty.setSparse(SDR_sparse_t{});
+  const SDR empty({32});
   EXPECT_NO_THROW(tm.compute(empty, true)) << "failed with empty compute";
-  EXPECT_TRUE(tm.getActiveCells().empty());
->>>>>>> e7200077
+  EXPECT_TRUE(tm.getActiveCells().getSparse().empty());
   EXPECT_TRUE(tm.getWinnerCells().empty());
   tm.activateDendrites();
   EXPECT_TRUE(tm.getPredictiveCells().getSum() == 0);
@@ -1654,30 +1643,21 @@
     /* extra */                        (UInt)(columns.size * 12u));
   auto tm_dimensions = tm.getColumnDimensions();
   tm_dimensions.push_back( tm.getCellsPerColumn() );
-  SDR extraActive( tm_dimensions );
-  SDR extraWinners( tm_dimensions );
+  SDR extraActive( tm_dimensions);
+  SDR extraWinners(tm_dimensions);
 
   // Look at the pattern.
   for(UInt trial = 0; trial < 20; trial++) {
     tm.reset();
     for(const auto &x : pattern) {
       // Calculate TM output
-<<<<<<< HEAD
-      tm.compute(x, true);
-      extraActive  = tm.getActiveCells().getSparse();
-      extraWinners = tm.getWinnerCells();
-
-      // Calculate Anomaly of current input based on prior predictions.
-      anom = algorithms::anomaly::computeRawAnomalyScore(x, predictedColumns);
-=======
       tm.compute(x, true, extraActive, extraWinners);
       // update the external 'hints' for the next iteration
-      tm.getActiveCells( extraActive );
-      tm.getWinnerCells( extraWinners );
+      extraActive = tm.getActiveCells();
+      tm.getWinnerCells(extraWinners);
     }
     if( trial >= 19 ) {
       ASSERT_LT( tm.anomaly, 0.05f );
->>>>>>> e7200077
     }
   }
 
