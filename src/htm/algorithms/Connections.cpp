/* ---------------------------------------------------------------------
 * HTM Community Edition of NuPIC
 * Copyright (C) 2014-2016, Numenta, Inc.
 *
 * This program is free software: you can redistribute it and/or modify
 * it under the terms of the GNU Affero Public License version 3 as
 * published by the Free Software Foundation.
 *
 * This program is distributed in the hope that it will be useful,
 * but WITHOUT ANY WARRANTY; without even the implied warranty of
 * MERCHANTABILITY or FITNESS FOR A PARTICULAR PURPOSE.
 * See the GNU Affero Public License for more details.
 *
 * You should have received a copy of the GNU Affero Public License
 * along with this program.  If not, see http://www.gnu.org/licenses.
 * ---------------------------------------------------------------------- */

/** @file
 * Implementation of Connections
 */

#include <algorithm> // nth_element
#include <climits>
#include <iomanip>
#include <iostream>

#include <htm/algorithms/Connections.hpp>

using std::endl;
using std::string;
using std::vector;
using namespace htm;

Connections::Connections(const CellIdx numCells, 
		         const Permanence connectedThreshold, 
			 const bool timeseries) {
  initialize(numCells, connectedThreshold, timeseries);
}

void Connections::initialize(CellIdx numCells, Permanence connectedThreshold, bool timeseries) {
  cells_ = vector<CellData>(numCells);
  segments_.clear();
  synapses_.clear();
  potentialSynapsesForPresynapticCell_.clear();
  connectedSynapsesForPresynapticCell_.clear();
  potentialSegmentsForPresynapticCell_.clear();
  connectedSegmentsForPresynapticCell_.clear();
  eventHandlers_.clear();
  NTA_CHECK(connectedThreshold >= minPermanence);
  NTA_CHECK(connectedThreshold <= maxPermanence);
  connectedThreshold_ = connectedThreshold - htm::Epsilon;
  iteration_ = 0;

  nextEventToken_ = 0;

  timeseries_ = timeseries;
  reset();
}

UInt32 Connections::subscribe(ConnectionsEventHandler *handler) {
  UInt32 token = nextEventToken_++;
  eventHandlers_[token] = handler;
  return token;
}

void Connections::unsubscribe(UInt32 token) {
  delete eventHandlers_.at(token);
  eventHandlers_.erase(token);
}

Segment Connections::createSegment(const CellIdx cell, 
	                           const SegmentIdx maxSegmentsPerCell) {

  //limit number of segmets per cell. If exceeded, remove the least recently used ones.
  NTA_ASSERT(maxSegmentsPerCell > 0);
  NTA_CHECK(numSegments(cell) <= maxSegmentsPerCell) << "Segment exceeded max allowed limit of segments on cell " << maxSegmentsPerCell;

  //proceed to create a new segment
  NTA_CHECK(segments_.size() < std::numeric_limits<Segment>::max()) << "Add segment failed: Range of Segment (data-type) insufficinet size."
	    << (size_t)segments_.size() << " < " << (size_t)std::numeric_limits<Segment>::max();
<<<<<<< HEAD
    segment = static_cast<Segment>(segments_.size());
    const SegmentData& segmentData = SegmentData(cell, iteration_);
    segments_.push_back(segmentData);
  }
=======
  const Segment segment = static_cast<Segment>(segments_.size());
  const SegmentData& segmentData = SegmentData(cell, iteration_, nextSegmentOrdinal_++);
  segments_.push_back(segmentData);
>>>>>>> 422b296a

  CellData &cellData = cells_[cell];
  cellData.segments.push_back(segment); //assign the new segment to its mother-cell

  for (auto h : eventHandlers_) {
    h.second->onCreateSegment(segment);
  }

  return segment;
}


Synapse Connections::createSynapse(Segment segment,
                                   CellIdx presynapticCell,
                                   Permanence permanence) {

  // Skip cells that are already synapsed on by this segment
  // Biological motivation (?):
  // There are structural constraints on the shapes of axons & synapses
  // which prevent a large number duplicate of connections.
  //
  // It's important to prevent cells from growing duplicate synapses onto a segment,
  // because otherwise a strong input would be sampled many times and grow many synapses.
  // That would give such input a stronger connection.
  // Synapses are supposed to have binary effects (0 or 1) but duplicate synapses give
  // them (synapses 0/1) varying levels of strength.
  for (const Synapse& syn : synapsesForSegment(segment)) {
    const CellIdx existingPresynapticCell = dataForSynapse(syn).presynapticCell; //TODO 1; add way to get all presynaptic cells for segment (fast)
    if (presynapticCell == existingPresynapticCell) {
      return syn; //synapse (connecting to this presyn cell) already exists on the segment; don't create a new one, exit early and return the existing
    }
  } //else: the new synapse is not duplicit, so keep creating it. 



  // Get an index into the synapses_ list, for the new synapse to reside at.
  NTA_ASSERT(synapses_.size() < std::numeric_limits<Synapse>::max()) << "Add synapse failed: Range of Synapse (data-type) insufficient size."
	    << synapses_.size() << " < " << (size_t)std::numeric_limits<Synapse>::max();
  const Synapse synapse = static_cast<Synapse>(synapses_.size()); //TODO work on cache locality. Have all Synapse, SynapseData on Segment in continuous mem block ?
  synapses_.emplace_back(SynapseData());

  // Fill in the new synapse's data
  SynapseData &synapseData    = synapses_[synapse];
  synapseData.presynapticCell = presynapticCell;
  synapseData.segment         = segment;
  synapseData.id              = nextSynapseOrdinal_++; //TODO move these to SynData constructor
  // Start in disconnected state.
  synapseData.permanence           = connectedThreshold_ - 1.0f;
  synapseData.presynapticMapIndex_ = 
    (Synapse)potentialSynapsesForPresynapticCell_[presynapticCell].size();
  potentialSynapsesForPresynapticCell_[presynapticCell].push_back(synapse);
  potentialSegmentsForPresynapticCell_[presynapticCell].push_back(segment);

  SegmentData &segmentData = segments_[segment];
  segmentData.synapses.push_back(synapse);


  for (auto h : eventHandlers_) {
    h.second->onCreateSynapse(synapse);
  }

  updateSynapsePermanence(synapse, permanence);

  return synapse;
}

bool Connections::segmentExists_(const Segment segment) const {
  NTA_CHECK(segment < segments_.size());
  const SegmentData &segmentData = segments_[segment];
  const vector<Segment> &segmentsOnCell = cells_[segmentData.cell].segments;
  return (std::find(segmentsOnCell.cbegin(), segmentsOnCell.cend(), segment) !=
          segmentsOnCell.cend());
}

bool Connections::synapseExists_(const Synapse synapse) const {
  const SynapseData &synapseData = synapses_[synapse];
  const vector<Synapse> &synapsesOnSegment =
      segments_[synapseData.segment].synapses;
  return (std::find(synapsesOnSegment.begin(), synapsesOnSegment.end(),
                    synapse) != synapsesOnSegment.end());
}

/**
 * Helper method to remove a synapse from a presynaptic map, by moving the
 * last synapse in the list over this synapse.
 */
void Connections::removeSynapseFromPresynapticMap_(
    const Synapse index,
    vector<Synapse> &preSynapses,
    vector<Segment> &preSegments)
{
  NTA_ASSERT( !preSynapses.empty() );
  NTA_ASSERT( index < preSynapses.size() );
  NTA_ASSERT( preSynapses.size() == preSegments.size() );

  const auto move = preSynapses.back();
  synapses_[move].presynapticMapIndex_ = index;
  preSynapses[index] = move;
  preSynapses.pop_back();

  preSegments[index] = preSegments.back();
  preSegments.pop_back();
}


void Connections::destroySegment(const Segment segment) {
  NTA_ASSERT(segmentExists_(segment));
  for (auto h : eventHandlers_) {
    h.second->onDestroySegment(segment);
  }

  SegmentData &segmentData = segments_[segment];

  // Destroy synapses from the end of the list, so that the index-shifting is
  // easier to do.
  while( !segmentData.synapses.empty() )
    destroySynapse(segmentData.synapses.back());

  CellData &cellData = cells_[segmentData.cell];

  const auto segmentOnCell = std::find(cellData.segments.cbegin(), cellData.segments.cend(), segment);
  NTA_ASSERT(segmentOnCell != cellData.segments.cend()) << "Segment to be destroyed not found on the cell!";
  NTA_ASSERT(*segmentOnCell == segment);

  cellData.segments.erase(segmentOnCell);
  destroyedSegments_++;
}


void Connections::destroySynapse(const Synapse synapse) {
  NTA_ASSERT(synapseExists_(synapse));
  for (auto h : eventHandlers_) {
    h.second->onDestroySynapse(synapse);
  }

  const SynapseData &synapseData = synapses_[synapse];
        SegmentData &segmentData = segments_[synapseData.segment];
  const auto         presynCell  = synapseData.presynapticCell;

  if( synapseData.permanence >= connectedThreshold_ ) {
    segmentData.numConnected--;

    removeSynapseFromPresynapticMap_(
      synapseData.presynapticMapIndex_,
      connectedSynapsesForPresynapticCell_.at( presynCell ),
      connectedSegmentsForPresynapticCell_.at( presynCell ));

    if( connectedSynapsesForPresynapticCell_.at( presynCell ).empty() ){
      connectedSynapsesForPresynapticCell_.erase( presynCell );
      connectedSegmentsForPresynapticCell_.erase( presynCell );
    }
  }
  else {
    removeSynapseFromPresynapticMap_(
      synapseData.presynapticMapIndex_,
      potentialSynapsesForPresynapticCell_.at( presynCell ),
      potentialSegmentsForPresynapticCell_.at( presynCell ));

    if( potentialSynapsesForPresynapticCell_.at( presynCell ).empty() ){
      potentialSynapsesForPresynapticCell_.erase( presynCell );
      potentialSegmentsForPresynapticCell_.erase( presynCell );
    }
  }

  const auto synapseOnSegment =
      std::lower_bound(segmentData.synapses.cbegin(), segmentData.synapses.cend(),
                       synapse, 
		       [&](const Synapse a, const Synapse b) -> bool {
			 return dataForSynapse(a).id < dataForSynapse(b).id;
                       });

  NTA_ASSERT(synapseOnSegment != segmentData.synapses.end());
  NTA_ASSERT(*synapseOnSegment == synapse);

  segmentData.synapses.erase(synapseOnSegment);
  destroyedSynapses_++;
}


void Connections::updateSynapsePermanence(const Synapse synapse,
                                          Permanence permanence) {
  permanence = std::min(permanence, maxPermanence );
  permanence = std::max(permanence, minPermanence );

  auto &synData = synapses_[synapse];
  
  const bool before = synData.permanence >= connectedThreshold_;
  const bool after  = permanence         >= connectedThreshold_;

  // update the permanence
  synData.permanence = permanence;

  if( before == after ) { //no change in dis/connected status
      return;
  }
    const auto &presyn    = synData.presynapticCell;
    auto &potentialPresyn = potentialSynapsesForPresynapticCell_[presyn];
    auto &potentialPreseg = potentialSegmentsForPresynapticCell_[presyn];
    auto &connectedPresyn = connectedSynapsesForPresynapticCell_[presyn];
    auto &connectedPreseg = connectedSegmentsForPresynapticCell_[presyn];
    const auto &segment   = synData.segment;
    auto &segmentData     = segments_[segment];
    
    if( after ) { //connect
      segmentData.numConnected++;

      // Remove this synapse from presynaptic potential synapses.
      removeSynapseFromPresynapticMap_( synData.presynapticMapIndex_,
                                        potentialPresyn, potentialPreseg );

      // Add this synapse to the presynaptic connected synapses.
      synData.presynapticMapIndex_ = (Synapse)connectedPresyn.size();
      connectedPresyn.push_back( synapse );
      connectedPreseg.push_back( segment );
    }
    else { //disconnected
      segmentData.numConnected--;

      // Remove this synapse from presynaptic connected synapses.
      removeSynapseFromPresynapticMap_( synData.presynapticMapIndex_,
                                        connectedPresyn, connectedPreseg );

      // Add this synapse to the presynaptic connected synapses.
      synData.presynapticMapIndex_ = (Synapse)potentialPresyn.size();
      potentialPresyn.push_back( synapse );
      potentialPreseg.push_back( segment );
    }

    for (auto h : eventHandlers_) { //TODO handle callbacks in performance-critical method only in Debug?
      h.second->onUpdateSynapsePermanence(synapse, permanence);
    }
}


SegmentIdx Connections::idxOnCellForSegment(const Segment segment) const {
  const vector<Segment> &segments = segmentsForCell(cellForSegment(segment));
  const auto it = std::find(segments.begin(), segments.end(), segment);
  NTA_ASSERT(it != segments.end());
  return (SegmentIdx)std::distance(segments.begin(), it);
}


bool Connections::compareSegments(const Segment a, const Segment b) const {
  const SegmentData &aData = segments_[a];
  const SegmentData &bData = segments_[b];
  // default sort by cell
  if (aData.cell == bData.cell)
    //fallback to ordinals:
    return aData.id < bData.id;
  else return aData.cell < bData.cell;
}


vector<Synapse> Connections::synapsesForPresynapticCell(const CellIdx presynapticCell) const {
  vector<Synapse> all;

  if (potentialSynapsesForPresynapticCell_.count(presynapticCell)) {
    const auto& potential = potentialSynapsesForPresynapticCell_.at(presynapticCell);
    all.assign(potential.cbegin(), potential.cend());
  }

  if (connectedSynapsesForPresynapticCell_.count(presynapticCell)) {
    const auto& connected = connectedSynapsesForPresynapticCell_.at(presynapticCell);
    all.insert( all.cend(), connected.cbegin(), connected.cend());
  }

  return all;
}


void Connections::reset()
{
  if( not timeseries_ ) {
    NTA_WARN << "Connections::reset() called with timeseries=false.";
  }
  previousUpdates_.clear();
  currentUpdates_.clear();
}

vector<SynapseIdx> Connections::computeActivity(const vector<CellIdx> &activePresynapticCells, const bool learn) {

  vector<SynapseIdx> numActiveConnectedSynapsesForSegment(segments_.size(), 0);
  if(learn) iteration_++;

  if( timeseries_ ) {
    // Before each cycle of computation move the currentUpdates to the previous
    // updates, and zero the currentUpdates in preparation for learning.
    previousUpdates_.swap( currentUpdates_ );
    currentUpdates_.clear();
  }

  // Iterate through all connected synapses.
  for (const auto& cell : activePresynapticCells) {
    if (connectedSegmentsForPresynapticCell_.count(cell)) {
      for(const auto& segment : connectedSegmentsForPresynapticCell_.at(cell)) {
        ++numActiveConnectedSynapsesForSegment[segment];
      }
    }
  }
  return numActiveConnectedSynapsesForSegment;
}


vector<SynapseIdx> Connections::computeActivity(
    vector<SynapseIdx> &numActivePotentialSynapsesForSegment,
    const vector<CellIdx> &activePresynapticCells,
    const bool learn) {
  NTA_ASSERT(numActivePotentialSynapsesForSegment.size() == segments_.size());

  // Iterate through all connected synapses.
  const vector<SynapseIdx>& numActiveConnectedSynapsesForSegment = computeActivity( activePresynapticCells, learn );
  NTA_ASSERT(numActiveConnectedSynapsesForSegment.size() == segments_.size());

  // Iterate through all potential synapses.
  std::copy( numActiveConnectedSynapsesForSegment.begin(),
             numActiveConnectedSynapsesForSegment.end(),
             numActivePotentialSynapsesForSegment.begin());

  for (const auto& cell : activePresynapticCells) {
    if (potentialSegmentsForPresynapticCell_.count(cell)) {
      for(const auto& segment : potentialSegmentsForPresynapticCell_.at(cell)) {
        ++numActivePotentialSynapsesForSegment[segment];
      }
    }
  }
  return numActiveConnectedSynapsesForSegment;
}


void Connections::adaptSegment(const Segment segment, 
                               const SDR &inputs,
                               const Permanence increment,
                               const Permanence decrement, 
			       const bool pruneZeroSynapses)
{
  const auto &inputArray = inputs.getDense();

  if( timeseries_ ) {
    previousUpdates_.resize( synapses_.size(), minPermanence );
    currentUpdates_.resize(  synapses_.size(), minPermanence );
  }

  const auto& synapses = synapsesForSegment(segment);
  for( size_t i = 0; i <  synapses.size(); i++) { //TODO use presynaptic cells vector here
      const auto synapse = synapses[i];
      const SynapseData &synapseData = dataForSynapse(synapse);

      Permanence update;
      if( inputArray[synapseData.presynapticCell] ) {
        update = increment;
      } else {
        update = -decrement;
      }

    //prune permanences that reached zero
    if (pruneZeroSynapses and 
        synapseData.permanence + update < htm::minPermanence + htm::Epsilon) { //new value will disconnect the synapse
      destroySynapse(synapse);
      prunedSyns_++; //for statistics
      i--; // do not advance `i`, as `destroySynapse` just modified inplace the synapses_, so now a `synapses_[i]`
      // is the "next" synapse. 
      continue;
    }

    //update synapse, but for TS only if changed
    if(timeseries_) {
      if( update != previousUpdates_[synapse] ) {
        updateSynapsePermanence(synapse, synapseData.permanence + update);
      }
      currentUpdates_[ synapse ] = update;
    } else {
      updateSynapsePermanence(synapse, synapseData.permanence + update);
    }
  }

  //destroy segment if it has too few synapses left -> will never be able to connect again
  if(pruneZeroSynapses and synapses.size() < connectedThreshold_) { //FIXME this is incorrect! connectedThreshold_ is if > then syn = connected. We need stimulusThreshold_ from TM.
    destroySegment(segment);
    prunedSegs_++; //statistics
  }
}


/**
 * Called for under-performing Segments (can have synapses pruned, etc.). After
 * the call, Segment will have at least segmentThreshold synapses connected, so
 * the Segment could be active next time.
 */
void Connections::raisePermanencesToThreshold(
                  const Segment    segment,
                  const UInt       segmentThreshold)
{
  if( segmentThreshold == 0 ) // No synapses requested to be connected, done.
    return;

  NTA_ASSERT(segment < segments_.size()) << "Accessing segment out of bounds.";
  auto &segData = segments_[segment];
  if( segData.numConnected >= segmentThreshold )
    return;   // The segment already satisfies the requirement, done.

  vector<Synapse> &synapses = segData.synapses;
  if( synapses.empty())
    return;   // No synapses to raise permanences to, no work to do.

  // Prune empty segment? No. 
  // The SP calls this method, but the SP does not do any pruning. 
  // The TM already has code to do pruning, but it doesn't ever call this method.

  // There can be situations when synapses are pruned so the segment has too few
  // synapses to ever activate, so we cannot satisfy the >= segmentThreshold
  // connected.  In this case the method should do the next best thing and
  // connect as many synapses as it can.

  // Keep segmentThreshold within synapses range.
  const auto threshold = std::min((size_t)segmentThreshold, synapses.size());

  // Sort the potential pool by permanence values, and look for the synapse with
  // the N'th greatest permanence, where N is the desired minimum number of
  // connected synapses.  Then calculate how much to increase the N'th synapses
  // permance by such that it becomes a connected synapse.  After that there
  // will be at least N synapses connected.

  // Threshold is ensured to be >=1 by condition at very beginning if(thresh == 0)... 
  auto minPermSynPtr = synapses.begin() + threshold - 1;

  const auto permanencesGreater = [&](const Synapse &A, const Synapse &B)
    { return synapses_[A].permanence > synapses_[B].permanence; };
  // Do a partial sort, it's faster than a full sort.
  std::nth_element(synapses.begin(), minPermSynPtr, synapses.end(), permanencesGreater);

  const Real increment = connectedThreshold_ - synapses_[ *minPermSynPtr ].permanence;
  if( increment <= 0 ) // If minPermSynPtr is already connected then ...
    return;            // Enough synapses are already connected.

  // Raise the permanence of all synapses in the potential pool uniformly.
  bumpSegment(segment, increment);
}


void Connections::synapseCompetition(
                    const Segment    segment,
                    const SynapseIdx minimumSynapses,
                    const SynapseIdx maximumSynapses)
{
  NTA_ASSERT( minimumSynapses <= maximumSynapses);
  NTA_ASSERT( maximumSynapses > 0 );

  const auto &segData = dataForSegment( segment );

  if( segData.synapses.empty())
    return;   // No synapses to work with, no work to do.

  // Sort the potential pool by permanence values, and look for the synapse with
  // the N'th greatest permanence, where N is the desired number of connected
  // synapses.  Then calculate how much to change the N'th synapses permance by
  // such that it becomes a connected synapse.  After that there will be exactly
  // N synapses connected.
  SynapseIdx desiredConnected;
  if( segData.numConnected < minimumSynapses ) {
    desiredConnected = minimumSynapses;
  }
  else if( segData.numConnected > maximumSynapses ) {
    desiredConnected = maximumSynapses;
  }
  else {
    return;  // The segment already satisfies the requirements, done.
  }
  // Can't connect more synapses than there are in the potential pool.
  desiredConnected = std::min( (SynapseIdx) segData.synapses.size(), desiredConnected);
  // The N'th synapse is at index N-1
  if( desiredConnected != 0 ) {
    desiredConnected--;
  }
  // else {
  //   Corner case: there are no synapses on this segment.
  // }

  vector<Permanence> permanences; permanences.reserve( segData.synapses.size() );
  for( Synapse syn : segData.synapses )
    permanences.push_back( synapses_[syn].permanence );

  // Do a partial sort, it's faster than a full sort.
  auto minPermPtr = permanences.begin() + (segData.synapses.size() - 1 - desiredConnected);
  std::nth_element(permanences.begin(), minPermPtr, permanences.end());

  Permanence delta = (connectedThreshold_ + htm::Epsilon) - *minPermPtr;

  // Change the permance of all synapses in the potential pool uniformly.
  bumpSegment( segment, delta ) ;
}


void Connections::bumpSegment(const Segment segment, const Permanence delta) {
  const vector<Synapse> &synapses = synapsesForSegment(segment);
  // TODO: vectorize?
  for( const auto syn : synapses ) {
    updateSynapsePermanence(syn, synapses_[syn].permanence + delta);
  }
}


<<<<<<< HEAD
=======
void Connections::destroyMinPermanenceSynapses(
                              const Segment segment, Int nDestroy,
                              const vector<CellIdx> &excludeCells)
{
  NTA_ASSERT( nDestroy >= 0 );

  // Don't destroy any cells that are in excludeCells.
  vector<Synapse> destroyCandidates;
  for( Synapse synapse : synapsesForSegment(segment)) {
    const CellIdx presynapticCell = dataForSynapse(synapse).presynapticCell;

    if( not std::binary_search(excludeCells.cbegin(), excludeCells.cend(), presynapticCell)) {
      destroyCandidates.push_back(synapse);
    }
  }

  const auto comparePermanences = [&](const Synapse A, const Synapse B) {
    const Permanence A_perm = dataForSynapse(A).permanence;
    const Permanence B_perm = dataForSynapse(B).permanence;
    if( A_perm == B_perm ) {
      return A < B;
    }
    else {
      return A_perm < B_perm;
    }
  };
  std::sort(destroyCandidates.begin(), destroyCandidates.end(), comparePermanences);

  nDestroy = std::min( nDestroy, (Int) destroyCandidates.size() );
  for(Int i = 0; i < nDestroy; i++) {
    destroySynapse( destroyCandidates[i] );
  }
}


>>>>>>> 422b296a
namespace htm {
/**
 * print statistics in human readable form
 */ 
std::ostream& operator<< (std::ostream& stream, const Connections& self)
{
  stream << "Connections:" << std::endl;
  const auto numPresyns = self.potentialSynapsesForPresynapticCell_.size();
  stream << "    Inputs (" << numPresyns
         << ") ~> Outputs (" << self.cells_.size()
         << ") via Segments (" << self.numSegments() << ")" << std::endl;

  UInt        segmentsMin   = -1;
  Real        segmentsMean  = 0.0f;
  UInt        segmentsMax   = 0u;
  UInt        potentialMin  = -1;
  Real        potentialMean = 0.0f;
  UInt        potentialMax  = 0;
  SynapseIdx  connectedMin  = -1;
  Real        connectedMean = 0.0f;
  SynapseIdx  connectedMax  = 0;
  UInt        synapsesDead      = 0;
  UInt        synapsesSaturated = 0;
  for( const auto cellData : self.cells_ )
  {
    const UInt numSegments = (UInt) cellData.segments.size();
    segmentsMin   = std::min( segmentsMin, numSegments );
    segmentsMax   = std::max( segmentsMax, numSegments );
    segmentsMean += numSegments;

    for( const auto seg : cellData.segments ) {
      const auto &segData = self.dataForSegment( seg );

      const UInt numPotential = (UInt) segData.synapses.size();
      potentialMin   = std::min( potentialMin, numPotential );
      potentialMax   = std::max( potentialMax, numPotential );
      potentialMean += numPotential;

      connectedMin   = std::min( connectedMin, segData.numConnected );
      connectedMax   = std::max( connectedMax, segData.numConnected );
      connectedMean += segData.numConnected;

      for( const auto syn : segData.synapses ) {
        const auto &synData = self.dataForSynapse( syn );
        if( synData.permanence <= minPermanence + Epsilon )
          { synapsesDead++; }
        else if( synData.permanence >= maxPermanence - Epsilon )
          { synapsesSaturated++; }
      }
    }
  }
  segmentsMean  = segmentsMean  / self.numCells();
  potentialMean = potentialMean / self.numSegments();
  connectedMean = connectedMean / self.numSegments();

  stream << "    Segments on Cell Min/Mean/Max " //TODO print std dev too
         << segmentsMin << " / " << segmentsMean << " / " << segmentsMax << std::endl;
  stream << "    Potential Synapses on Segment Min/Mean/Max "
         << potentialMin << " / " << potentialMean << " / " << potentialMax << std::endl;
  stream << "    Connected Synapses on Segment Min/Mean/Max "
         << connectedMin << " / " << connectedMean << " / " << connectedMax << std::endl;

  stream << "    Synapses Dead (" << (Real) synapsesDead / self.numSynapses()
         << "%) Saturated (" <<   (Real) synapsesSaturated / self.numSynapses() << "%)" << std::endl;
  stream << "    Synapses pruned (" << (Real) self.prunedSyns_ / self.numSynapses() 
	 << "%) Segments pruned (" << (Real) self.prunedSegs_ / self.numSegments() << "%)" << std::endl;

  return stream;
}
}



bool Connections::operator==(const Connections &other) const {
  if (cells_.size() != other.cells_.size())
    return false;

  if(iteration_ != other.iteration_) return false;

  for (CellIdx i = 0; i < static_cast<CellIdx>(cells_.size()); i++) {
    const CellData &cellData = cells_[i];
    const CellData &otherCellData = other.cells_[i];

    if (cellData.segments.size() != otherCellData.segments.size()) {
      return false;
    }

    for (SegmentIdx j = 0; j < static_cast<SegmentIdx>(cellData.segments.size()); j++) {
      const Segment segment = cellData.segments[j];
      const SegmentData &segmentData = segments_[segment];
      const Segment otherSegment = otherCellData.segments[j];
      const SegmentData &otherSegmentData = other.segments_[otherSegment];

      if (segmentData.synapses.size() != otherSegmentData.synapses.size() ||
          segmentData.cell != otherSegmentData.cell) {
        return false;
      }

      for (SynapseIdx k = 0; k < static_cast<SynapseIdx>(segmentData.synapses.size()); k++) {
        const Synapse synapse = segmentData.synapses[k];
        const SynapseData &synapseData = synapses_[synapse];
        const Synapse otherSynapse = otherSegmentData.synapses[k];
        const SynapseData &otherSynapseData = other.synapses_[otherSynapse];

        if (synapseData.presynapticCell != otherSynapseData.presynapticCell ||
            synapseData.permanence != otherSynapseData.permanence) {
          return false;
        }

        // Two functionally identical instances may have different flatIdxs.
        NTA_ASSERT(synapseData.segment == segment);
        NTA_ASSERT(otherSynapseData.segment == otherSegment);
      }
    }
  }

  return true;
}
<|MERGE_RESOLUTION|>--- conflicted
+++ resolved
@@ -78,16 +78,10 @@
   //proceed to create a new segment
   NTA_CHECK(segments_.size() < std::numeric_limits<Segment>::max()) << "Add segment failed: Range of Segment (data-type) insufficinet size."
 	    << (size_t)segments_.size() << " < " << (size_t)std::numeric_limits<Segment>::max();
-<<<<<<< HEAD
-    segment = static_cast<Segment>(segments_.size());
-    const SegmentData& segmentData = SegmentData(cell, iteration_);
-    segments_.push_back(segmentData);
-  }
-=======
+    
   const Segment segment = static_cast<Segment>(segments_.size());
-  const SegmentData& segmentData = SegmentData(cell, iteration_, nextSegmentOrdinal_++);
+  const SegmentData& segmentData = SegmentData(cell, iteration_);
   segments_.push_back(segmentData);
->>>>>>> 422b296a
 
   CellData &cellData = cells_[cell];
   cellData.segments.push_back(segment); //assign the new segment to its mother-cell
@@ -589,8 +583,6 @@
 }
 
 
-<<<<<<< HEAD
-=======
 void Connections::destroyMinPermanenceSynapses(
                               const Segment segment, Int nDestroy,
                               const vector<CellIdx> &excludeCells)
@@ -626,7 +618,6 @@
 }
 
 
->>>>>>> 422b296a
 namespace htm {
 /**
  * print statistics in human readable form
