/* ---------------------------------------------------------------------
 * HTM Community Edition of NuPIC
 * Copyright (C) 2014-2016, Numenta, Inc.
 *
 * This program is free software: you can redistribute it and/or modify
 * it under the terms of the GNU Affero Public License version 3 as
 * published by the Free Software Foundation.
 *
 * This program is distributed in the hope that it will be useful,
 * but WITHOUT ANY WARRANTY; without even the implied warranty of
 * MERCHANTABILITY or FITNESS FOR A PARTICULAR PURPOSE.
 * See the GNU Affero Public License for more details.
 *
 * You should have received a copy of the GNU Affero Public License
 * along with this program.  If not, see http://www.gnu.org/licenses.
 * ---------------------------------------------------------------------- */

/** @file
 * Implementation of Connections
 */

#include <algorithm> // nth_element
#include <climits>
#include <iomanip>
#include <iostream>

#include <htm/algorithms/Connections.hpp>

using std::endl;
using std::string;
using std::vector;
using namespace htm;

Connections::Connections(const CellIdx numCells, 
		         const Permanence connectedThreshold, 
			 const bool timeseries) {
  initialize(numCells, connectedThreshold, timeseries);
}

void Connections::initialize(CellIdx numCells, Permanence connectedThreshold, bool timeseries) {
  cells_ = vector<CellData>(numCells);
  segments_.clear();
  synapses_.clear();
  potentialSynapsesForPresynapticCell_.clear();
  connectedSynapsesForPresynapticCell_.clear();
  potentialSegmentsForPresynapticCell_.clear();
  connectedSegmentsForPresynapticCell_.clear();
  eventHandlers_.clear();
  NTA_CHECK(connectedThreshold >= minPermanence);
  NTA_CHECK(connectedThreshold <= maxPermanence);
  connectedThreshold_ = connectedThreshold - htm::Epsilon;
  iteration_ = 0;

  nextEventToken_ = 0;

  timeseries_ = timeseries;
  reset();
}

UInt32 Connections::subscribe(ConnectionsEventHandler *handler) {
  UInt32 token = nextEventToken_++;
  eventHandlers_[token] = handler;
  return token;
}

void Connections::unsubscribe(UInt32 token) {
  delete eventHandlers_.at(token);
  eventHandlers_.erase(token);
}


void Connections::pruneLRUSegment_(const CellIdx& cell) {
  const auto& destroyCandidates = segmentsForCell(cell);
#ifdef NTA_ASSERTIONS_ON
  const auto numBefore = destroyCandidates.size();
#endif
  const auto compareSegmentsByLRU = [&](const Segment a, const Segment b) {
    if(dataForSegment(a).lastUsed == dataForSegment(b).lastUsed) {
      return a < b; //needed for deterministic sort
    }
    else return dataForSegment(a).lastUsed < dataForSegment(b).lastUsed; //sort segments by access time
  };

  const auto leastRecentlyUsedSegment = std::min_element(destroyCandidates.cbegin(),
                                                         destroyCandidates.cend(), 
							 compareSegmentsByLRU);
#ifdef NTA_ASSERTIONS_ON
  if(destroyCandidates.size() > 0) {
    // the removed seg should be the "oldest", least recently used. So any other is more recent. We don't check all, but randomly ([0])
    NTA_ASSERT(dataForSegment(*leastRecentlyUsedSegment).lastUsed <= dataForSegment(destroyCandidates[0]).lastUsed) 
	    << "Should remove the least recently used segment,but older exists.";
  }
#endif
  destroySegment(*leastRecentlyUsedSegment);
  NTA_ASSERT(destroyCandidates.size() < numBefore) << "A segment should have been pruned, but wasn't!";
}

Segment Connections::createSegment(const CellIdx cell, 
	                           const SegmentIdx maxSegmentsPerCell) {

  //limit number of segmets per cell. If exceeded, remove the least recently used ones.
  NTA_CHECK(maxSegmentsPerCell > 0);
  NTA_CHECK(cell < numCells());
  while (numSegments(cell) >= maxSegmentsPerCell) {
    pruneLRUSegment_(cell);
  }
  NTA_ASSERT(numSegments(cell) <= maxSegmentsPerCell);

  //proceed to create a new segment
  NTA_CHECK(segments_.size() < std::numeric_limits<Segment>::max()) << "Add segment failed: Range of Segment (data-type) insufficinet size."
	    << (size_t)segments_.size() << " < " << (size_t)std::numeric_limits<Segment>::max();
  const Segment segment = static_cast<Segment>(segments_.size());
  const SegmentData& segmentData = SegmentData(cell, iteration_, nextSegmentOrdinal_++);
  segments_.push_back(segmentData);

  CellData &cellData = cells_[cell];
  cellData.segments.push_back(segment); //assign the new segment to its mother-cell

  for (auto h : eventHandlers_) {
    h.second->onCreateSegment(segment);
  }

  return segment;
}


Synapse Connections::createSynapse(Segment segment,
                                   CellIdx presynapticCell,
                                   Permanence permanence) {

  // Skip cells that are already synapsed on by this segment
  // Biological motivation (?):
  // There are structural constraints on the shapes of axons & synapses
  // which prevent a large number duplicate of connections.
  //
  // It's important to prevent cells from growing duplicate synapses onto a segment,
  // because otherwise a strong input would be sampled many times and grow many synapses.
  // That would give such input a stronger connection.
  // Synapses are supposed to have binary effects (0 or 1) but duplicate synapses give
  // them (synapses 0/1) varying levels of strength.
  for (const Synapse& syn : synapsesForSegment(segment)) {
    const CellIdx existingPresynapticCell = dataForSynapse(syn).presynapticCell; //TODO 1; add way to get all presynaptic cells for segment (fast)
    if (presynapticCell == existingPresynapticCell) {
      //synapse (connecting to this presyn cell) already exists on the segment; don't create a new one, exit early and return the existing
      NTA_ASSERT(synapseExists_(syn));
      //TODO what is the strategy on creating a new synapse, while the same already exists (on the same segment, presynapticCell) ??
      //1. just keep the older (former default)
      //2. throw an error (ideally, user should not createSynapse() but rather updateSynapsePermanence())
      //3. create a duplicit new synapse -- NO. This is the only choice that is incorrect! HTM works on binary synapses, duplicates would break that.
      //4. update to the max of the permanences (default)

      auto& synData = synapses_[syn];
      if(permanence > synData.permanence) updateSynapsePermanence(syn, permanence);
      return syn;
    }
  } //else: the new synapse is not duplicit, so keep creating it. 



  // Get an index into the synapses_ list, for the new synapse to reside at.
  NTA_ASSERT(synapses_.size() < std::numeric_limits<Synapse>::max()) << "Add synapse failed: Range of Synapse (data-type) insufficient size."
	    << synapses_.size() << " < " << (size_t)std::numeric_limits<Synapse>::max();
  const Synapse synapse = static_cast<Synapse>(synapses_.size()); //TODO work on cache locality. Have all Synapse, SynapseData on Segment in continuous mem block ?
  synapses_.emplace_back(SynapseData());

  // Fill in the new synapse's data
  SynapseData &synapseData    = synapses_[synapse];
  synapseData.presynapticCell = presynapticCell;
  synapseData.segment         = segment;
  synapseData.id              = nextSynapseOrdinal_++; //TODO move these to SynData constructor
  // Start in disconnected state.
  synapseData.permanence           = connectedThreshold_ - 1.0f;
  synapseData.presynapticMapIndex_ = 
    (Synapse)potentialSynapsesForPresynapticCell_[presynapticCell].size();
  potentialSynapsesForPresynapticCell_[presynapticCell].push_back(synapse);
  potentialSegmentsForPresynapticCell_[presynapticCell].push_back(segment);

  SegmentData &segmentData = segments_[segment];
  segmentData.synapses.push_back(synapse);


  for (auto h : eventHandlers_) {
    h.second->onCreateSynapse(synapse);
  }

  updateSynapsePermanence(synapse, permanence);

  return synapse;
}

bool Connections::segmentExists_(const Segment segment) const {
  if(segment >= segments_.size()) return false; //OOB segment

  const SegmentData &segmentData = segments_[segment];
  const vector<Segment> &segmentsOnCell = cells_[segmentData.cell].segments;
  return (std::find(segmentsOnCell.cbegin(), segmentsOnCell.cend(), segment) != segmentsOnCell.cend()); //TODO if too slow, also create "fast" variant, as synapseExists_()
}

bool Connections::synapseExists_(const Synapse synapse, bool fast) const {
  if(synapse >= synapses_.size()) return false; //out of bounds. Can happen after serialization, where only existing synapses are stored.

#ifdef NTA_ASSERTIONS_ON
  fast = false; //in Debug, do the proper, slow check always
#endif
  if(!fast) {
  //proper but slow method to check for valid, existing synapse
  const SynapseData &synapseData = synapses_[synapse];
  const vector<Synapse> &synapsesOnSegment =
      segments_[synapseData.segment].synapses;
  const bool found = (std::find(synapsesOnSegment.begin(), synapsesOnSegment.end(), synapse) != synapsesOnSegment.end());
  //validate the fast & slow methods for same result:
#ifdef NTA_ASSERTIONS_ON
  const bool removed = synapses_[synapse].permanence == -1;
  NTA_ASSERT( (removed and not found) or (not removed and found) );
#endif
  return found;

  } else {
  //quick method. Relies on hack in destroySynapse() where we set synapseData.permanence == -1
  return synapses_[synapse].permanence != -1;
  }
}

/**
 * Helper method to remove a synapse from a presynaptic map, by moving the
 * last synapse in the list over this synapse.
 */
void Connections::removeSynapseFromPresynapticMap_(
    const Synapse index,
    vector<Synapse> &preSynapses,
    vector<Segment> &preSegments)
{
  NTA_ASSERT( !preSynapses.empty() );
  NTA_ASSERT( index < preSynapses.size() );
  NTA_ASSERT( preSynapses.size() == preSegments.size() );

  const auto move = preSynapses.back();
  synapses_[move].presynapticMapIndex_ = index;
  preSynapses[index] = move;
  preSynapses.pop_back();

  preSegments[index] = preSegments.back();
  preSegments.pop_back();
}


void Connections::destroySegment(const Segment segment) {
  if(not segmentExists_(segment)) return;

  for (auto h : eventHandlers_) {
    h.second->onDestroySegment(segment);
  }

  SegmentData &segmentData = segments_[segment];

  // Destroy synapses from the end of the list, so that the index-shifting is
  // easier to do.
  while( !segmentData.synapses.empty() )
    destroySynapse(segmentData.synapses.back());

  CellData &cellData = cells_[segmentData.cell];

  const auto segmentOnCell = std::find(cellData.segments.cbegin(), cellData.segments.cend(), segment);
  NTA_ASSERT(segmentOnCell != cellData.segments.cend()) << "Segment to be destroyed not found on the cell!";
  NTA_ASSERT(*segmentOnCell == segment);

  cellData.segments.erase(segmentOnCell);
  destroyedSegments_++;

  NTA_ASSERT(not segmentExists_(segment));
}


void Connections::destroySynapse(const Synapse synapse) {
  if(not synapseExists_(synapse, true)) return;

  for (auto h : eventHandlers_) {
    h.second->onDestroySynapse(synapse);
  }

  SynapseData& synapseData = synapses_[synapse]; //like dataForSynapse() but here we need writeable access
  SegmentData &segmentData = segments_[synapseData.segment];
  const auto   presynCell  = synapseData.presynapticCell;

  if( synapseData.permanence >= connectedThreshold_ ) {
    segmentData.numConnected--;

    removeSynapseFromPresynapticMap_(
      synapseData.presynapticMapIndex_,
      connectedSynapsesForPresynapticCell_.at( presynCell ),
      connectedSegmentsForPresynapticCell_.at( presynCell ));

    if( connectedSynapsesForPresynapticCell_.at( presynCell ).empty() ){
      connectedSynapsesForPresynapticCell_.erase( presynCell );
      connectedSegmentsForPresynapticCell_.erase( presynCell );
    }
  }
  else {
    removeSynapseFromPresynapticMap_(
      synapseData.presynapticMapIndex_,
      potentialSynapsesForPresynapticCell_.at( presynCell ),
      potentialSegmentsForPresynapticCell_.at( presynCell ));

    if( potentialSynapsesForPresynapticCell_.at( presynCell ).empty() ){
      potentialSynapsesForPresynapticCell_.erase( presynCell );
      potentialSegmentsForPresynapticCell_.erase( presynCell );
    }
  }
  
  const auto synapseOnSegment = std::lower_bound(segmentData.synapses.cbegin(), 
		                          segmentData.synapses.cend(),
					  synapse,
					  [&](const Synapse a, const Synapse b) -> bool { return dataForSynapse(a).id < dataForSynapse(b).id;}
					  ); 

<<<<<<< HEAD
  const auto synapseOnSegment = std::find(segmentData.synapses.cbegin(), 
		                          segmentData.synapses.cend(),
					  synapse);

=======
>>>>>>> c50a6693
  NTA_ASSERT(synapseOnSegment != segmentData.synapses.cend());
  NTA_ASSERT(*synapseOnSegment == synapse);

  segmentData.synapses.erase(synapseOnSegment);
  //Note: dataForSynapse(synapse) are not deleted, unfortunately. And are still accessible. 
  //To mark them as "removed", we set SynapseData.permanence = -1, this can be used for a quick check later
  synapseData.permanence = -1; //marking as "removed"
  destroyedSynapses_++;
  NTA_ASSERT(not synapseExists_(synapse));
}


void Connections::updateSynapsePermanence(const Synapse synapse,
                                          Permanence permanence) {
  permanence = std::min(permanence, maxPermanence );
  permanence = std::max(permanence, minPermanence );

  auto &synData = synapses_[synapse];
  
  const bool before = synData.permanence >= connectedThreshold_;
  const bool after  = permanence         >= connectedThreshold_;

  // update the permanence
  synData.permanence = permanence;

  if( before == after ) { //no change in dis/connected status
      return;
  }
    const auto &presyn    = synData.presynapticCell;
    auto &potentialPresyn = potentialSynapsesForPresynapticCell_[presyn];
    auto &potentialPreseg = potentialSegmentsForPresynapticCell_[presyn];
    auto &connectedPresyn = connectedSynapsesForPresynapticCell_[presyn];
    auto &connectedPreseg = connectedSegmentsForPresynapticCell_[presyn];
    const auto &segment   = synData.segment;
    auto &segmentData     = segments_[segment];
    
    if( after ) { //connect
      segmentData.numConnected++;

      // Remove this synapse from presynaptic potential synapses.
      removeSynapseFromPresynapticMap_( synData.presynapticMapIndex_,
                                        potentialPresyn, potentialPreseg );

      // Add this synapse to the presynaptic connected synapses.
      synData.presynapticMapIndex_ = (Synapse)connectedPresyn.size();
      connectedPresyn.push_back( synapse );
      connectedPreseg.push_back( segment );
    }
    else { //disconnected
      segmentData.numConnected--;

      // Remove this synapse from presynaptic connected synapses.
      removeSynapseFromPresynapticMap_( synData.presynapticMapIndex_,
                                        connectedPresyn, connectedPreseg );

      // Add this synapse to the presynaptic connected synapses.
      synData.presynapticMapIndex_ = (Synapse)potentialPresyn.size();
      potentialPresyn.push_back( synapse );
      potentialPreseg.push_back( segment );
    }

    for (auto h : eventHandlers_) { //TODO handle callbacks in performance-critical method only in Debug?
      h.second->onUpdateSynapsePermanence(synapse, permanence);
    }
}


SegmentIdx Connections::idxOnCellForSegment(const Segment segment) const {
  const vector<Segment> &segments = segmentsForCell(cellForSegment(segment));
  const auto it = std::find(segments.begin(), segments.end(), segment);
  NTA_ASSERT(it != segments.end());
  return (SegmentIdx)std::distance(segments.begin(), it);
}


bool Connections::compareSegments(const Segment a, const Segment b) const {
  const SegmentData &aData = segments_[a];
  const SegmentData &bData = segments_[b];
  // default sort by cell
  if (aData.cell == bData.cell)
    //fallback to ordinals:
    return aData.id < bData.id; //TODO is segment's id/ordinals needed?
  else return aData.cell < bData.cell;
}


vector<Synapse> Connections::synapsesForPresynapticCell(const CellIdx presynapticCell) const {
  vector<Synapse> all;

  if (potentialSynapsesForPresynapticCell_.count(presynapticCell)) {
    const auto& potential = potentialSynapsesForPresynapticCell_.at(presynapticCell);
    all.assign(potential.cbegin(), potential.cend());
  }

  if (connectedSynapsesForPresynapticCell_.count(presynapticCell)) {
    const auto& connected = connectedSynapsesForPresynapticCell_.at(presynapticCell);
    all.insert( all.cend(), connected.cbegin(), connected.cend());
  }

  return all;
}


void Connections::reset() noexcept
{
  if( not timeseries_ ) {
    NTA_WARN << "Connections::reset() called with timeseries=false.";
  }
  previousUpdates_.clear();
  currentUpdates_.clear();
}

vector<SynapseIdx> Connections::computeActivity(const vector<CellIdx> &activePresynapticCells, const bool learn) {

  vector<SynapseIdx> numActiveConnectedSynapsesForSegment(segments_.size(), 0);
  if(learn) iteration_++;

  if( timeseries_ ) {
    // Before each cycle of computation move the currentUpdates to the previous
    // updates, and zero the currentUpdates in preparation for learning.
    previousUpdates_.swap( currentUpdates_ );
    currentUpdates_.clear();
  }

  // Iterate through all connected synapses.
  for (const auto& cell : activePresynapticCells) {
    if (connectedSegmentsForPresynapticCell_.count(cell)) {
      for(const auto& segment : connectedSegmentsForPresynapticCell_.at(cell)) {
        ++numActiveConnectedSynapsesForSegment[segment];
      }
    }
  }
  return numActiveConnectedSynapsesForSegment;
}


vector<SynapseIdx> Connections::computeActivity(
    vector<SynapseIdx> &numActivePotentialSynapsesForSegment,
    const vector<CellIdx> &activePresynapticCells,
    const bool learn) {
  NTA_ASSERT(numActivePotentialSynapsesForSegment.size() == segments_.size());

  // Iterate through all connected synapses.
  const vector<SynapseIdx>& numActiveConnectedSynapsesForSegment = computeActivity( activePresynapticCells, learn );
  NTA_ASSERT(numActiveConnectedSynapsesForSegment.size() == segments_.size());

  // Iterate through all potential synapses.
  std::copy( numActiveConnectedSynapsesForSegment.begin(),
             numActiveConnectedSynapsesForSegment.end(),
             numActivePotentialSynapsesForSegment.begin());

  for (const auto& cell : activePresynapticCells) {
    if (potentialSegmentsForPresynapticCell_.count(cell)) {
      for(const auto& segment : potentialSegmentsForPresynapticCell_.at(cell)) {
        ++numActivePotentialSynapsesForSegment[segment];
      }
    }
  }
  return numActiveConnectedSynapsesForSegment;
}


void Connections::adaptSegment(const Segment segment, 
                               const SDR &inputs,
                               const Permanence increment,
                               const Permanence decrement, 
			       const bool pruneZeroSynapses, 
			       const UInt segmentThreshold)
{
  const auto &inputArray = inputs.getDense();

  if( timeseries_ ) {
    previousUpdates_.resize( synapses_.size(), minPermanence );
    currentUpdates_.resize(  synapses_.size(), minPermanence );
  }

  vector<Synapse> destroyLater;
  for(const auto synapse: synapsesForSegment(segment)) {
      const SynapseData &synapseData = dataForSynapse(synapse);

      Permanence update;
      if( inputArray[synapseData.presynapticCell] ) {
        update = increment;
      } else {
        update = -decrement;
      }

    //prune permanences that reached zero
    if (pruneZeroSynapses and 
        synapseData.permanence + update < htm::minPermanence + htm::Epsilon) { //new value will disconnect the synapse
      destroyLater.push_back(synapse);
      prunedSyns_++; //for statistics
      continue;
    }

    //update synapse, but for TS only if changed
    if(timeseries_) {
      if( update != previousUpdates_[synapse] ) {
        updateSynapsePermanence(synapse, synapseData.permanence + update);
      }
      currentUpdates_[ synapse ] = update;
    } else {
      updateSynapsePermanence(synapse, synapseData.permanence + update);
    }
  }

<<<<<<< HEAD
  //balance synapses using competition on dendrite
  synapseCompetition(segment, 8, 11); //FIXME derive these numbers
=======
  //destroy synapses accumulated for pruning
  for(const auto pruneSyn : destroyLater) {
    destroySynapse(pruneSyn);
  }
>>>>>>> c50a6693

  //destroy segment if it has too few synapses left -> will never be able to connect again
  #ifdef NTA_ASSERTIONS_ON
  if(segmentThreshold > 0) {
    NTA_ASSERT(pruneZeroSynapses) << "Setting segmentThreshold only makes sense when pruneZeroSynapses is allowed.";
  }
  #endif
  if(pruneZeroSynapses and synapsesForSegment(segment).size() < segmentThreshold) { 
    destroySegment(segment);
    prunedSegs_++; //statistics
  }
}


/**
 * Called for under-performing Segments (can have synapses pruned, etc.). After
 * the call, Segment will have at least segmentThreshold synapses connected, so
 * the Segment could be active next time.
 */
void Connections::raisePermanencesToThreshold(
                  const Segment    segment,
                  const UInt       segmentThreshold)
{
  if( segmentThreshold == 0 ) // No synapses requested to be connected, done.
    return;

  NTA_ASSERT(segment < segments_.size()) << "Accessing segment out of bounds.";
  auto &segData = segments_[segment];
  if( segData.numConnected >= segmentThreshold )
    return;   // The segment already satisfies the requirement, done.

  vector<Synapse> &synapses = segData.synapses;
  if( synapses.empty())
    return;   // No synapses to raise permanences to, no work to do.

  // Prune empty segment? No. 
  // The SP calls this method, but the SP does not do any pruning. 
  // The TM already has code to do pruning, but it doesn't ever call this method.

  // There can be situations when synapses are pruned so the segment has too few
  // synapses to ever activate, so we cannot satisfy the >= segmentThreshold
  // connected.  In this case the method should do the next best thing and
  // connect as many synapses as it can.

  // Keep segmentThreshold within synapses range.
  const auto threshold = std::min((size_t)segmentThreshold, synapses.size());

  // Sort the potential pool by permanence values, and look for the synapse with
  // the N'th greatest permanence, where N is the desired minimum number of
  // connected synapses.  Then calculate how much to increase the N'th synapses
  // permance by such that it becomes a connected synapse.  After that there
  // will be at least N synapses connected.

  // Threshold is ensured to be >=1 by condition at very beginning if(thresh == 0)... 
  auto minPermSynPtr = synapses.begin() + threshold - 1;

  const auto permanencesGreater = [&](const Synapse &A, const Synapse &B)
    { return synapses_[A].permanence > synapses_[B].permanence; };
  // Do a partial sort, it's faster than a full sort.
  std::nth_element(synapses.begin(), minPermSynPtr, synapses.end(), permanencesGreater);

  const Real increment = connectedThreshold_ - synapses_[ *minPermSynPtr ].permanence;
  if( increment <= 0 ) // If minPermSynPtr is already connected then ...
    return;            // Enough synapses are already connected.

  // Raise the permanence of all synapses in the potential pool uniformly.
  bumpSegment(segment, increment);
}


void Connections::synapseCompetition(
                    const Segment    segment,
                    const SynapseIdx minimumSynapses,
                    const SynapseIdx maximumSynapses)
{
  NTA_ASSERT( minimumSynapses <= maximumSynapses);
  NTA_ASSERT( maximumSynapses >= connectedThreshold );
  NTA_ASSERT( minimumSynapses <  connectedThreshold );

  const auto &segData = dataForSegment( segment );

  if( segData.synapses.empty())
    return;   // No synapses to work with, no work to do.

  // Sort the potential pool by permanence values, and look for the synapse with
  // the N'th greatest permanence, where N is the desired number of connected
  // synapses.  Then calculate how much to change the N'th synapses permance by
  // such that it becomes a connected synapse.  After that there will be exactly
  // N synapses connected.
  SynapseIdx desiredConnected;
  if( segData.numConnected < minimumSynapses ) {
    desiredConnected = minimumSynapses;
  }
  else if( segData.numConnected > maximumSynapses ) {
    desiredConnected = maximumSynapses;
  }
  else {
    return;  // The segment already satisfies the requirements, done.
  }
  // Can't connect more synapses than there are in the potential pool.
  desiredConnected = std::min( (SynapseIdx) segData.synapses.size(), desiredConnected);
  // The N'th synapse is at index N-1
  if( desiredConnected > 0 ) {
    desiredConnected--;
  }
  // else {
  //   Corner case: there are no synapses on this segment.
  // }

  vector<Permanence> permanences; permanences.reserve( segData.synapses.size() );
  for( Synapse syn : segData.synapses )
    permanences.push_back( synapses_[syn].permanence );

  // Do a partial sort, it's faster than a full sort.
  auto minPermPtr = permanences.begin() + (segData.synapses.size() - 1 - desiredConnected);
  std::nth_element(permanences.begin(), minPermPtr, permanences.end());

  Permanence delta = (connectedThreshold_ + htm::Epsilon) - *minPermPtr;

  // Change the permance of all synapses in the potential pool uniformly.
  bumpSegment( segment, delta ) ;
}


void Connections::bumpSegment(const Segment segment, const Permanence delta) {
  // TODO: vectorize?
  for( const auto syn : synapsesForSegment(segment) ) {
    updateSynapsePermanence(syn, synapses_[syn].permanence + delta);
  }
}


void Connections::destroyMinPermanenceSynapses(
                              const Segment segment, 
			      const size_t nDestroy,
                              const vector<CellIdx> &excludeCells)
{
  // Don't destroy any cells that are in excludeCells.
  vector<Synapse> destroyCandidates;
  for( Synapse synapse : synapsesForSegment(segment)) {
    const CellIdx presynapticCell = dataForSynapse(synapse).presynapticCell;

    if( not std::binary_search(excludeCells.cbegin(), excludeCells.cend(), presynapticCell)) {
      destroyCandidates.push_back(synapse);
    }
  }

  const auto comparePermanences = [&](const Synapse A, const Synapse B) {
    const Permanence A_perm = dataForSynapse(A).permanence;
    const Permanence B_perm = dataForSynapse(B).permanence;
    if( A_perm == B_perm ) {
      return A < B;
    }
    else {
      return A_perm < B_perm;
    }
  };
  std::sort(destroyCandidates.begin(), destroyCandidates.end(), comparePermanences);

  const size_t destroy = std::min( nDestroy, destroyCandidates.size() );
  for(size_t i = 0; i < destroy; i++) {
    destroySynapse( destroyCandidates[i] );
  }
}


namespace htm {
/**
 * print statistics in human readable form
 */ 
std::ostream& operator<< (std::ostream& stream, const Connections& self)
{
  stream << "Connections:" << std::endl;
  const auto numPresyns = self.potentialSynapsesForPresynapticCell_.size();
  stream << "    Inputs (" << numPresyns
         << ") ~> Outputs (" << self.cells_.size()
         << ") via Segments (" << self.numSegments() << ")" << std::endl;

  UInt        segmentsMin   = -1;
  Real        segmentsMean  = 0.0f;
  UInt        segmentsMax   = 0u;
  UInt        potentialMin  = -1;
  Real        potentialMean = 0.0f;
  UInt        potentialMax  = 0;
  SynapseIdx  connectedMin  = -1;
  Real        connectedMean = 0.0f;
  SynapseIdx  connectedMax  = 0;
  UInt        synapsesDead      = 0;
  UInt        synapsesSaturated = 0;
  for( const auto cellData : self.cells_ )
  {
    const UInt numSegments = (UInt) cellData.segments.size();
    segmentsMin   = std::min( segmentsMin, numSegments );
    segmentsMax   = std::max( segmentsMax, numSegments );
    segmentsMean += numSegments;

    for( const auto seg : cellData.segments ) {
      const auto &segData = self.dataForSegment( seg );

      const UInt numPotential = (UInt) segData.synapses.size();
      potentialMin   = std::min( potentialMin, numPotential );
      potentialMax   = std::max( potentialMax, numPotential );
      potentialMean += numPotential;

      connectedMin   = std::min( connectedMin, segData.numConnected );
      connectedMax   = std::max( connectedMax, segData.numConnected );
      connectedMean += segData.numConnected;

      for( const auto syn : segData.synapses ) {
        const auto &synData = self.dataForSynapse( syn );
        if( synData.permanence <= minPermanence + Epsilon )
          { synapsesDead++; }
        else if( synData.permanence >= maxPermanence - Epsilon )
          { synapsesSaturated++; }
      }
    }
  }
  segmentsMean  = segmentsMean  / self.numCells();
  potentialMean = potentialMean / self.numSegments();
  connectedMean = connectedMean / self.numSegments();

  stream << "    Segments on Cell Min/Mean/Max " //TODO print std dev too
         << segmentsMin << " / " << segmentsMean << " / " << segmentsMax << std::endl;
  stream << "    Potential Synapses on Segment Min/Mean/Max "
         << potentialMin << " / " << potentialMean << " / " << potentialMax << std::endl;
  stream << "    Connected Synapses on Segment Min/Mean/Max "
         << connectedMin << " / " << connectedMean << " / " << connectedMax << std::endl;

  stream << "    Synapses Dead (" << (Real) synapsesDead / self.numSynapses()
         << "%) Saturated (" <<   (Real) synapsesSaturated / self.numSynapses() << "%)" << std::endl;
  stream << "    Synapses pruned (" << (Real) self.prunedSyns_ / self.numSynapses() 
	 << "%) Segments pruned (" << (Real) self.prunedSegs_ / self.numSegments() << "%)" << std::endl;
  stream << "    Buffer for destroyed synapses: " << self.destroyedSynapses_
	 << "    Buffer for destroyed segments: " << self.destroyedSegments_ << std::endl;

  return stream;
}
}



bool Connections::operator==(const Connections &other) const {
  if (cells_.size() != other.cells_.size())
    return false;

  if(iteration_ != other.iteration_) return false;

  for (CellIdx i = 0; i < static_cast<CellIdx>(cells_.size()); i++) {
    const CellData &cellData = cells_[i];
    const CellData &otherCellData = other.cells_[i];

    if (cellData.segments.size() != otherCellData.segments.size()) {
      return false;
    }

    for (SegmentIdx j = 0; j < static_cast<SegmentIdx>(cellData.segments.size()); j++) {
      const Segment segment = cellData.segments[j];
      const SegmentData &segmentData = segments_[segment];
      const Segment otherSegment = otherCellData.segments[j];
      const SegmentData &otherSegmentData = other.segments_[otherSegment];

      if (segmentData.synapses.size() != otherSegmentData.synapses.size() ||
          segmentData.cell != otherSegmentData.cell) {
        return false;
      }

      for (SynapseIdx k = 0; k < static_cast<SynapseIdx>(segmentData.synapses.size()); k++) {
        const Synapse synapse = segmentData.synapses[k];
        const SynapseData &synapseData = synapses_[synapse];
        const Synapse otherSynapse = otherSegmentData.synapses[k];
        const SynapseData &otherSynapseData = other.synapses_[otherSynapse];

        if (synapseData.presynapticCell != otherSynapseData.presynapticCell ||
            synapseData.permanence != otherSynapseData.permanence) {
          return false;
        }

        // Two functionally identical instances may have different flatIdxs.
        NTA_ASSERT(synapseData.segment == segment);
        NTA_ASSERT(otherSynapseData.segment == otherSegment);
      }
    }
  }

  return true;
}
<|MERGE_RESOLUTION|>--- conflicted
+++ resolved
@@ -313,13 +313,6 @@
 					  [&](const Synapse a, const Synapse b) -> bool { return dataForSynapse(a).id < dataForSynapse(b).id;}
 					  ); 
 
-<<<<<<< HEAD
-  const auto synapseOnSegment = std::find(segmentData.synapses.cbegin(), 
-		                          segmentData.synapses.cend(),
-					  synapse);
-
-=======
->>>>>>> c50a6693
   NTA_ASSERT(synapseOnSegment != segmentData.synapses.cend());
   NTA_ASSERT(*synapseOnSegment == synapse);
 
@@ -526,15 +519,13 @@
     }
   }
 
-<<<<<<< HEAD
   //balance synapses using competition on dendrite
   synapseCompetition(segment, 8, 11); //FIXME derive these numbers
-=======
+  
   //destroy synapses accumulated for pruning
   for(const auto pruneSyn : destroyLater) {
     destroySynapse(pruneSyn);
   }
->>>>>>> c50a6693
 
   //destroy segment if it has too few synapses left -> will never be able to connect again
   #ifdef NTA_ASSERTIONS_ON
