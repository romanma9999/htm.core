/* ---------------------------------------------------------------------
 * HTM Community Edition of NuPIC
 * Copyright (C) 2013-2016, Numenta, Inc.
 *
 * This program is free software: you can redistribute it and/or modify
 * it under the terms of the GNU Affero Public License version 3 as
 * published by the Free Software Foundation.
 *
 * This program is distributed in the hope that it will be useful,
 * but WITHOUT ANY WARRANTY; without even the implied warranty of
 * MERCHANTABILITY or FITNESS FOR A PARTICULAR PURPOSE.
 * See the GNU Affero Public License for more details.
 *
 * You should have received a copy of the GNU Affero Public License
 * along with this program.  If not, see http://www.gnu.org/licenses.
 * ---------------------------------------------------------------------- */

/** @file
 * Implementation of TemporalMemory
 *
 * The functions in this file use the following argument ordering
 * convention:
 *
 * 1. Output / mutated params
 * 2. Traditional parameters to the function, i.e. the ones that would still
 *    exist if this function were a method on a class
 * 3. Model state (marked const)
 * 4. Model parameters (including "learn")
 */

#include <algorithm> //is_sorted
#include <climits>
#include <cstring>
#include <iomanip>
#include <iostream>
#include <iterator>
#include <string>
#include <vector>
#include <set>


#include <htm/algorithms/TemporalMemory.hpp>

#include <htm/utils/GroupBy.hpp>
#include <htm/algorithms/Anomaly.hpp>

using namespace std;
using namespace htm;


static const UInt TM_VERSION = 2;

TemporalMemory::TemporalMemory() {}

TemporalMemory::TemporalMemory(
    vector<CellIdx> columnDimensions, 
    CellIdx cellsPerColumn,
    SynapseIdx activationThreshold, 
    Permanence initialPermanence,
    Permanence connectedPermanence, 
    SynapseIdx minThreshold, 
    SynapseIdx maxNewSynapseCount,
    Permanence permanenceIncrement, 
    Permanence permanenceDecrement,
    Permanence predictedSegmentDecrement, 
    Int seed, 
    SegmentIdx maxSegmentsPerCell,
    SynapseIdx maxSynapsesPerSegment, 
    bool checkInputs, 
    UInt externalPredictiveInputs,
    ANMode anomalyMode) {

  initialize(columnDimensions, cellsPerColumn, activationThreshold,
             initialPermanence, connectedPermanence, minThreshold,
             maxNewSynapseCount, permanenceIncrement, permanenceDecrement,
             predictedSegmentDecrement, seed, maxSegmentsPerCell,
             maxSynapsesPerSegment, checkInputs, externalPredictiveInputs, anomalyMode);
}

TemporalMemory::~TemporalMemory() {}

void TemporalMemory::initialize(
    vector<CellIdx> columnDimensions, 
    CellIdx cellsPerColumn,
    SynapseIdx activationThreshold, 
    Permanence initialPermanence,
    Permanence connectedPermanence, 
    SynapseIdx minThreshold, 
    SynapseIdx maxNewSynapseCount,
    Permanence permanenceIncrement, 
    Permanence permanenceDecrement,
    Permanence predictedSegmentDecrement, 
    Int seed, 
    SegmentIdx maxSegmentsPerCell,
    SynapseIdx maxSynapsesPerSegment, 
    bool checkInputs, 
    UInt externalPredictiveInputs,
    ANMode anomalyMode) {

  // Validate all input parameters
  NTA_CHECK(columnDimensions.size() > 0) << "Number of column dimensions must be greater than 0";
  NTA_CHECK(cellsPerColumn > 0) << "Number of cells per column must be greater than 0";

  NTA_CHECK(initialPermanence >= 0.0 && initialPermanence <= 1.0);
  NTA_CHECK(connectedPermanence >= 0.0 && connectedPermanence <= 1.0);
  NTA_CHECK(permanenceIncrement >= 0.0 && permanenceIncrement <= 1.0);
  NTA_CHECK(permanenceDecrement >= 0.0 && permanenceDecrement <= 1.0);
  NTA_CHECK(minThreshold <= activationThreshold);

  // Save member variables

  numColumns_ = 1;
  columnDimensions_.clear();
  for (auto &columnDimension : columnDimensions) {
    numColumns_ *= columnDimension;
    columnDimensions_.push_back(columnDimension);
  }

  
  cellsPerColumn_ = cellsPerColumn; //TODO add checks
  activationThreshold_ = activationThreshold;
  initialPermanence_ = initialPermanence;
  connectedPermanence_ = connectedPermanence;
  minThreshold_ = minThreshold;
  maxNewSynapseCount_ = maxNewSynapseCount;
  checkInputs_ = checkInputs;
  permanenceIncrement_ = permanenceIncrement;
  permanenceDecrement_ = permanenceDecrement;
  predictedSegmentDecrement_ = predictedSegmentDecrement;
  externalPredictiveInputs_ = externalPredictiveInputs;

  // Initialize member variables
  connections_ = Connections(static_cast<CellIdx>(numberOfColumns() * cellsPerColumn_), connectedPermanence_);
  rng_ = Random(seed);

  maxSegmentsPerCell_ = maxSegmentsPerCell;
  maxSynapsesPerSegment_ = maxSynapsesPerSegment;

  tmAnomaly_.mode_ = anomalyMode;

  reset();
}

///*
static CellIdx getLeastUsedCell(Random &rng, 
		                const UInt column, //TODO remove static methods, use private instead
                                const Connections &connections,
                                const UInt cellsPerColumn) {
  const CellIdx start = column * cellsPerColumn;
  const CellIdx end = start + cellsPerColumn;

  size_t minNumSegments = std::numeric_limits<CellIdx>::max();
  UInt32 numTiedCells = 0u;
  //for all cells in a mini-column
  for (CellIdx cell = start; cell < end; cell++) {
    const size_t numSegments = connections.numSegments(cell);
    //..find a cell with least segments
    if (numSegments < minNumSegments) {
      minNumSegments = numSegments;
      numTiedCells = 1u;
    //..and how many of the cells have only these min segments? number of weakest
    } else if (numSegments == minNumSegments) {
      numTiedCells++;
    }
  }

  //randomly select one of the tie-d cells from the losers
  const UInt32 tieWinnerIndex = rng.getUInt32(numTiedCells);
  UInt32 tieIndex = 0;
  for (CellIdx cell = start; cell < end; cell++) {
    if (connections.numSegments(cell) == minNumSegments) {
      if (tieIndex == tieWinnerIndex) {
        return cell;
      } else {
        tieIndex++;
      }
    }
  }

  NTA_THROW << "getLeastUsedCell failed to find a cell";
}
//*/

void TemporalMemory::growSynapses_(
			 const Segment& segment,
                         const SynapseIdx nDesiredNewSynapses,
                         const vector<CellIdx> &prevWinnerCells) {
  
  vector<CellIdx> candidates(prevWinnerCells.begin(), prevWinnerCells.end());
  NTA_ASSERT(std::is_sorted(candidates.begin(), candidates.end()));

<<<<<<< HEAD
  const size_t nActual = std::min(static_cast<size_t>(nDesiredNewSynapses) + (size_t)connections.numSynapses(segment), (size_t)maxSynapsesPerSegment_); //even with the new additions, synapses fit to segment's limit
=======
  //figure the number of new synapses to grow
  const size_t nActual = std::min(static_cast<size_t>(nDesiredNewSynapses), candidates.size());
  // ..Check if we're going to surpass the maximum number of synapses.
  Int overrun = static_cast<Int>(connections.numSynapses(segment) + nActual - maxSynapsesPerSegment_);
  if (overrun > 0) {
    connections_.destroyMinPermanenceSynapses(segment, static_cast<Int>(overrun), prevWinnerCells);
  }
  // ..Recalculate in case we weren't able to destroy as many synapses as needed.
  const size_t nActualWithMax = std::min(nActual, static_cast<size_t>(maxSynapsesPerSegment_) - connections.numSynapses(segment));
>>>>>>> 4ccb7481

  // Pick nActual cells randomly.
  rng_.shuffle(candidates.begin(), candidates.end());
  for (const auto syn : candidates) {
    // #COND: this loop finishes two folds: a) we ran out of candidates (above), b) we grew the desired number of new synapses (below)
<<<<<<< HEAD
    if(connections.numSynapses(segment) == nActual) break;
    connections.createSynapse(segment, syn, initialPermanence_); //TODO createSynapse consider creating a vector of new synapses at once?
=======
    if(connections.numSynapses(segment) == nDesired) break;
    connections_.createSynapse(segment, syn, initialPermanence_); //TODO createSynapse consider creating a vector of new synapses at once?
>>>>>>> 4ccb7481
  }
}


void TemporalMemory::activatePredictedColumn_(
    vector<Segment>::const_iterator columnActiveSegmentsBegin,
    vector<Segment>::const_iterator columnActiveSegmentsEnd,
    const SDR &prevActiveCells,
    const vector<CellIdx> &prevWinnerCells,
    const bool learn) {

  auto activeSegment = columnActiveSegmentsBegin;
  do {
    const CellIdx cell = connections.cellForSegment(*activeSegment);
    activeCells_.push_back(cell);
    winnerCells_.push_back(cell);

    // This cell might have multiple active segments.
    do {
      if (learn) { 
        connections_.adaptSegment(*activeSegment, prevActiveCells,
                     permanenceIncrement_, permanenceDecrement_, true);

        const Int32 nGrowDesired =
            static_cast<Int32>(maxNewSynapseCount_) -
            numActivePotentialSynapsesForSegment_[*activeSegment];
        if (nGrowDesired > 0) {
          growSynapses_(*activeSegment, nGrowDesired, prevWinnerCells);
        }
      }
    } while (++activeSegment != columnActiveSegmentsEnd &&
             connections.cellForSegment(*activeSegment) == cell);
  } while (activeSegment != columnActiveSegmentsEnd);
}


void TemporalMemory::burstColumn_(
	    const UInt column,
            vector<Segment>::const_iterator columnMatchingSegmentsBegin,
            vector<Segment>::const_iterator columnMatchingSegmentsEnd,
            const SDR &prevActiveCells,
            const vector<CellIdx> &prevWinnerCells,
            const bool learn) {
  // Calculate the active cells.
  const CellIdx start = column * cellsPerColumn_;
  const CellIdx end = start + cellsPerColumn_;
  for (CellIdx cell = start; cell < end; cell++) {
    activeCells_.push_back(cell);
  }

  const auto bestMatchingSegment =
      std::max_element(columnMatchingSegmentsBegin, columnMatchingSegmentsEnd,
                       [&](Segment a, Segment b) {
                         return (numActivePotentialSynapsesForSegment_[a] <
                                 numActivePotentialSynapsesForSegment_[b]);
                       });

  const CellIdx winnerCell =
      (bestMatchingSegment != columnMatchingSegmentsEnd)
          ? connections.cellForSegment(*bestMatchingSegment)
          : getLeastUsedCell(rng_, column, connections, cellsPerColumn_); //TODO replace (with random?) this is extremely costly, removing makes TM 6x faster!

  winnerCells_.push_back(winnerCell);

  // Learn.
  if (learn) {
    if (bestMatchingSegment != columnMatchingSegmentsEnd) {
      // Learn on the best matching segment.
      connections_.adaptSegment(*bestMatchingSegment, prevActiveCells,
                   permanenceIncrement_, permanenceDecrement_, true);

      const Int32 nGrowDesired = maxNewSynapseCount_ - numActivePotentialSynapsesForSegment_[*bestMatchingSegment];
      if (nGrowDesired > 0) {
        growSynapses_(*bestMatchingSegment, nGrowDesired, prevWinnerCells);
      }
    } else {
      // No matching segments.
      // Grow a new segment and learn on it.

      // Don't grow a segment that will never match.
      const UInt32 nGrowExact =
          std::min(static_cast<UInt32>(maxNewSynapseCount_), static_cast<UInt32>(prevWinnerCells.size()));
      if (nGrowExact > 0) {
        const Segment segment =
            connections_.createSegment(winnerCell, maxSegmentsPerCell_);

        growSynapses_(segment, nGrowExact, prevWinnerCells);
        NTA_ASSERT(connections.numSynapses(segment) == nGrowExact);
      }
    }
  }
}


void TemporalMemory::punishPredictedColumn_(
    vector<Segment>::const_iterator columnMatchingSegmentsBegin,
    vector<Segment>::const_iterator columnMatchingSegmentsEnd,
    const SDR &prevActiveCells) {
  if (predictedSegmentDecrement_ > 0.0) {
    for (auto matchingSegment = columnMatchingSegmentsBegin;
         matchingSegment != columnMatchingSegmentsEnd; matchingSegment++) {
      connections_.adaptSegment(*matchingSegment, prevActiveCells,
                   -predictedSegmentDecrement_, 0.0, true);
    }
  }
}

void TemporalMemory::activateCells(const SDR &activeColumns, const bool learn) {
    NTA_CHECK(columnDimensions_.size() > 0) << "TM constructed using the default TM() constructor, which may only be used for serialization. "
	    << "Use TM constructor where you provide at least column dimensions, eg: TM tm({32});";

    NTA_CHECK( activeColumns.dimensions.size() == columnDimensions_.size() )  //this "hack" because columnDimensions_, and SDR.dimensions are vectors
	    //of different type, so we cannot directly compare
	    << "TM invalid input dimensions: " << activeColumns.dimensions.size() << " vs. " << columnDimensions_.size();
    for(size_t i=0; i< columnDimensions_.size(); i++) {
      NTA_CHECK(static_cast<size_t>(activeColumns.dimensions[i]) == static_cast<size_t>(columnDimensions_[i])) << "Dimensions must be the same.";
    }
    auto &sparse = activeColumns.getSparse();

  SDR prevActiveCells({static_cast<CellIdx>(numberOfCells() + externalPredictiveInputs_)});
  prevActiveCells.setSparse(activeCells_);
  activeCells_.clear();

  const vector<CellIdx> prevWinnerCells = std::move(winnerCells_);

  //maps segment S to a new segment that is at start of a column where
  //S belongs. 
  //for 3 cells per columns: 
  //s1_1, s1_2, s1_3, s2_1, s2_2, s2_3, ...
  //columnForSegment (for short here CFS)
  //CFS(s1_1) = s1_1 = "start of column 1"
  //CFS(s1_2) = s1_1
  //CFS(s1_3) = s1_1
  //CFS(s2_1) = s2_1 = "column 2"
  //CFS(s2_2) = s2_1
  //...
  const auto toColumns = [&](const Segment segment) {
    return connections.cellForSegment(segment) / cellsPerColumn_;
  };
  const auto identity = [](const ElemSparse a) {return a;}; //TODO use std::identity when c++20

  for (auto &&columnData : groupBy( //group by columns, and convert activeSegments & matchingSegments to cols. 
           sparse, identity,
           activeSegments_,   toColumns,
           matchingSegments_, toColumns)) {

    Segment column; //we say "column", but it's the first segment of n-segments/cells that belong to the column
    vector<Segment>::const_iterator activeColumnsBegin, activeColumnsEnd, 
	                            columnActiveSegmentsBegin, columnActiveSegmentsEnd, 
                                    columnMatchingSegmentsBegin, columnMatchingSegmentsEnd;

    // for column in activeColumns (the 'sparse' above):
    //   get its active segments ( >= connectedThr)
    //   get its matching segs   ( >= TODO
    std::tie(column, 
             activeColumnsBegin, activeColumnsEnd, 
             columnActiveSegmentsBegin, columnActiveSegmentsEnd, 
             columnMatchingSegmentsBegin, columnMatchingSegmentsEnd
	) = columnData;

    const bool isActiveColumn = activeColumnsBegin != activeColumnsEnd;
    if (isActiveColumn) { //current active column...
      if (columnActiveSegmentsBegin != columnActiveSegmentsEnd) {
	//...was also predicted -> learn :o)
        activatePredictedColumn_(
            columnActiveSegmentsBegin, columnActiveSegmentsEnd,
            prevActiveCells, prevWinnerCells, learn);
      } else {
	//...has not been predicted -> 
        burstColumn_(column,
                     columnMatchingSegmentsBegin, columnMatchingSegmentsEnd,
                     prevActiveCells, prevWinnerCells, 
		     learn);
      }

    } else { // predicted but not active column -> unlearn
      if (learn) {
        punishPredictedColumn_(columnMatchingSegmentsBegin, columnMatchingSegmentsEnd, prevActiveCells);
      }
    } //else: not predicted & not active -> no activity -> does not show up at all
  }
  segmentsValid_ = false;
}


void TemporalMemory::activateDendrites(const bool learn,
                                       const SDR &externalPredictiveInputsActive,
                                       const SDR &externalPredictiveInputsWinners)
{
    if( externalPredictiveInputs_ > 0 )
    {
        NTA_CHECK( externalPredictiveInputsActive.size  == externalPredictiveInputs_ );
        NTA_CHECK( externalPredictiveInputsWinners.size == externalPredictiveInputs_ );
	NTA_CHECK( externalPredictiveInputsActive.dimensions == externalPredictiveInputsWinners.dimensions);
#ifdef NTA_ASSERTIONS_ON
  SDR both(externalPredictiveInputsActive.dimensions);
  both.intersection(externalPredictiveInputsActive, externalPredictiveInputsWinners);
  NTA_ASSERT(both == externalPredictiveInputsWinners) << "externalPredictiveInputsWinners must be a subset of externalPredictiveInputsActive";
#endif
    }
    else
    {
        NTA_CHECK( externalPredictiveInputsActive.getSum() == 0u && externalPredictiveInputsWinners.getSum() == 0u )
            << "External predictive inputs must be declared to TM constructor!";
    }


  if( segmentsValid_ )
    return;

  for(const auto &active : externalPredictiveInputsActive.getSparse()) {
      NTA_ASSERT( active < externalPredictiveInputs_ );
      activeCells_.push_back( static_cast<CellIdx>(active + numberOfCells()) ); 
  }
  for(const auto &winner : externalPredictiveInputsWinners.getSparse()) {
      NTA_ASSERT( winner < externalPredictiveInputs_ );
      winnerCells_.push_back( static_cast<CellIdx>(winner + numberOfCells()) );
  }

  const size_t length = connections.segmentFlatListLength();

  numActivePotentialSynapsesForSegment_.assign(length, 0);
  numActiveConnectedSynapsesForSegment_ = connections_.computeActivity(
                              numActivePotentialSynapsesForSegment_,
                              activeCells_,
			      learn);

  // Active segments, connected synapses.
  activeSegments_.clear();
  for (Segment segment = 0; segment < numActiveConnectedSynapsesForSegment_.size(); segment++) {
    if (numActiveConnectedSynapsesForSegment_[segment] >= activationThreshold_) { //TODO move to SegmentData.numConnected?
      activeSegments_.push_back(segment);
    }
  }
  const auto compareSegments = [&](const Segment a, const Segment b) { return connections.compareSegments(a, b); };
  std::sort( activeSegments_.begin(), activeSegments_.end(), compareSegments); //SDR requires sorted when constructed from activeSegments_
  // Update segment bookkeeping.
  if (learn) {
    for (const auto segment : activeSegments_) {
      connections_.dataForSegment(segment).lastUsed = connections.iteration(); //TODO the destroySegments based on LRU is expensive. Better random? or "energy" based on sum permanences?
    }
  }

  // Matching segments, potential synapses.
  matchingSegments_.clear();
  for (Segment segment = 0; segment < numActivePotentialSynapsesForSegment_.size(); segment++) {
    if (numActivePotentialSynapsesForSegment_[segment] >= minThreshold_) {
      matchingSegments_.push_back(segment);
    }
  }
  std::sort( matchingSegments_.begin(), matchingSegments_.end(), compareSegments);

  segmentsValid_ = true;
}


void TemporalMemory::compute(const SDR &activeColumns, 
                             const bool learn,
                             const SDR &externalPredictiveInputsActive,
                             const SDR &externalPredictiveInputsWinners)
{
  activateDendrites(learn, externalPredictiveInputsActive, externalPredictiveInputsWinners);

  calculateAnomalyScore_(activeColumns);

  activateCells(activeColumns, learn);
}

void TemporalMemory::calculateAnomalyScore_(const SDR &activeColumns){

  // Update Anomaly Metric.  The anomaly is the percent of active columns that
  // were not predicted. 
  // Must be computed here, between `activateDendrites()` and `activateCells()`.
  switch(tmAnomaly_.mode_) {

	case ANMode::DISABLED: {
	  tmAnomaly_.anomaly_ = 0.5f;
			   } break;

	case ANMode::RAW: {
	  tmAnomaly_.anomaly_ = computeRawAnomalyScore(
							 activeColumns,
							 cellsToColumns( getPredictiveCells() ));
			  } break;

	case ANMode::LIKELIHOOD: {
	  const Real raw = computeRawAnomalyScore(
						 activeColumns,
						 cellsToColumns( getPredictiveCells() ));
	  tmAnomaly_.anomaly_ = tmAnomaly_.anomalyLikelihood_.anomalyProbability(raw);
				 } break;

	case ANMode::LOGLIKELIHOOD: {
	  const Real raw = computeRawAnomalyScore(
						 activeColumns,
						 cellsToColumns( getPredictiveCells() ));
	  const Real like = tmAnomaly_.anomalyLikelihood_.anomalyProbability(raw);
	  const Real log  = tmAnomaly_.anomalyLikelihood_.computeLogLikelihood(like);
	  tmAnomaly_.anomaly_ = log;
				} break;
  // TODO: Update mean & standard deviation of anomaly here.
  };
  NTA_ASSERT(tmAnomaly_.anomaly_ >= 0.0f and tmAnomaly_.anomaly_ <= 1.0f) << "TM.anomaly is out-of-bounds!";


}

void TemporalMemory::compute(const SDR &activeColumns, const bool learn) {
  SDR externalPredictiveInputsActive({ externalPredictiveInputs_ });
  SDR externalPredictiveInputsWinners({ externalPredictiveInputs_ });
  compute( activeColumns, learn, externalPredictiveInputsActive, externalPredictiveInputsWinners );
}

void TemporalMemory::reset(void) {
  activeCells_.clear();
  winnerCells_.clear();
  activeSegments_.clear();
  matchingSegments_.clear();
  segmentsValid_ = false;
  tmAnomaly_.anomaly_ = -1.0f; //TODO reset rather to 0.5 as default (undecided) anomaly
}

// ==============================
//  Helper functions
// ==============================
UInt TemporalMemory::columnForCell(const CellIdx cell) const {
  NTA_ASSERT(cell < numberOfCells());
  return cell / cellsPerColumn_;
}


SDR TemporalMemory::cellsToColumns(const SDR& cells) const {
  auto correctDims = getColumnDimensions(); //nD column dimensions (eg 10x100)
  correctDims.push_back(static_cast<CellIdx>(getCellsPerColumn())); //add n+1-th dimension for cellsPerColumn (eg. 10x100x8)

  NTA_CHECK(cells.dimensions.size() == correctDims.size()) 
	  << "cells.dimensions must match TM's (column dims x cellsPerColumn) ";

  for(size_t i = 0; i<correctDims.size(); i++) 
	  NTA_CHECK(correctDims[i] == cells.dimensions[i]);

  SDR cols(getColumnDimensions());
  auto& dense = cols.getDense();
  for(const auto cell : cells.getSparse()) {
    const auto col = columnForCell(cell);
    dense[col] = static_cast<ElemDense>(1);
  }
  cols.setDense(dense);

  NTA_ASSERT(cols.size == numColumns_); 
  return cols;
}


vector<CellIdx> TemporalMemory::cellsForColumn(CellIdx column) { 
  const CellIdx start = cellsPerColumn_ * column;
  const CellIdx end = start + cellsPerColumn_;

  vector<CellIdx> cellsInColumn;
  cellsInColumn.reserve(cellsPerColumn_);
  for (CellIdx i = start; i < end; i++) {
    cellsInColumn.push_back(i);
  }

  return cellsInColumn;
}

vector<CellIdx> TemporalMemory::getActiveCells() const { return activeCells_; }

void TemporalMemory::getActiveCells(SDR &activeCells) const
{
  NTA_CHECK( activeCells.size == numberOfCells() );
  activeCells.setSparse( getActiveCells() );
}


SDR TemporalMemory::getPredictiveCells() const {

  NTA_CHECK( segmentsValid_ )
    << "Call TM.activateDendrites() before TM.getPredictiveCells()!";

  auto correctDims = getColumnDimensions();
  correctDims.push_back(static_cast<CellIdx>(getCellsPerColumn()));
  SDR predictive(correctDims);

  std::set<CellIdx> uniqueCells;
  //uniqueCells.reserve(activeSegments_.size());

  for (const auto segment : activeSegments_) {
    const CellIdx cell = connections.cellForSegment(segment);
    uniqueCells.insert(cell); //set keeps the cells unique
  }

  vector<CellIdx> predictiveCells(uniqueCells.begin(), uniqueCells.end());
  predictive.setSparse(predictiveCells);
  return predictive;
}


vector<CellIdx> TemporalMemory::getWinnerCells() const { return winnerCells_; }

void TemporalMemory::getWinnerCells(SDR &winnerCells) const
{
  NTA_CHECK( winnerCells.size == numberOfCells() );
  winnerCells.setSparse( getWinnerCells() );
}

vector<Segment> TemporalMemory::getActiveSegments() const
{
  NTA_CHECK( segmentsValid_ )
    << "Call TM.activateDendrites() before TM.getActiveSegments()!";

  return activeSegments_;
}

vector<Segment> TemporalMemory::getMatchingSegments() const
{
  NTA_CHECK( segmentsValid_ )
    << "Call TM.activateDendrites() before TM.getActiveSegments()!";

  return matchingSegments_;
}


SynapseIdx TemporalMemory::getActivationThreshold() const {
  return activationThreshold_;
}

void TemporalMemory::setActivationThreshold(const SynapseIdx activationThreshold) {
  activationThreshold_ = activationThreshold;
}

Permanence TemporalMemory::getInitialPermanence() const {
  return initialPermanence_;
}

void TemporalMemory::setInitialPermanence(const Permanence initialPermanence) {
  initialPermanence_ = initialPermanence;
}

Permanence TemporalMemory::getConnectedPermanence() const {
  return connectedPermanence_;
}

SynapseIdx TemporalMemory::getMinThreshold() const { return minThreshold_; }

void TemporalMemory::setMinThreshold(const SynapseIdx minThreshold) {
  minThreshold_ = minThreshold;
}

SynapseIdx TemporalMemory::getMaxNewSynapseCount() const {
  return maxNewSynapseCount_;
}

void TemporalMemory::setMaxNewSynapseCount(const SynapseIdx maxNewSynapseCount) {
  maxNewSynapseCount_ = maxNewSynapseCount;
}

bool TemporalMemory::getCheckInputs() const { return checkInputs_; }

void TemporalMemory::setCheckInputs(bool checkInputs) {
  checkInputs_ = checkInputs;
}

Permanence TemporalMemory::getPermanenceIncrement() const {
  return permanenceIncrement_;
}

void TemporalMemory::setPermanenceIncrement(Permanence permanenceIncrement) {
  permanenceIncrement_ = permanenceIncrement;
}

Permanence TemporalMemory::getPermanenceDecrement() const {
  return permanenceDecrement_;
}

void TemporalMemory::setPermanenceDecrement(Permanence permanenceDecrement) {
  permanenceDecrement_ = permanenceDecrement;
}

Permanence TemporalMemory::getPredictedSegmentDecrement() const {
  return predictedSegmentDecrement_;
}

void TemporalMemory::setPredictedSegmentDecrement(
    Permanence predictedSegmentDecrement) {
  predictedSegmentDecrement_ = predictedSegmentDecrement;
}

SegmentIdx TemporalMemory::getMaxSegmentsPerCell() const {
  return maxSegmentsPerCell_;
}

SynapseIdx TemporalMemory::getMaxSynapsesPerSegment() const {
  return maxSynapsesPerSegment_;
}

UInt TemporalMemory::version() const { return TM_VERSION; }


static set<pair<CellIdx, SynapseIdx>>
getComparableSegmentSet(const Connections &connections,
                        const vector<Segment> &segments) {
  set<pair<CellIdx, SynapseIdx>> segmentSet;
  for (Segment segment : segments) {
    segmentSet.emplace(connections.cellForSegment(segment),
                       connections.idxOnCellForSegment(segment));
  }
  return segmentSet;
}

bool TemporalMemory::operator==(const TemporalMemory &other) const {
  if (numColumns_ != other.numColumns_ ||
      columnDimensions_ != other.columnDimensions_ ||
      cellsPerColumn_ != other.cellsPerColumn_ ||
      activationThreshold_ != other.activationThreshold_ ||
      minThreshold_ != other.minThreshold_ ||
      maxNewSynapseCount_ != other.maxNewSynapseCount_ ||
      initialPermanence_ != other.initialPermanence_ ||
      connectedPermanence_ != other.connectedPermanence_ ||
      permanenceIncrement_ != other.permanenceIncrement_ ||
      permanenceDecrement_ != other.permanenceDecrement_ ||
      predictedSegmentDecrement_ != other.predictedSegmentDecrement_ ||
      activeCells_ != other.activeCells_ ||
      winnerCells_ != other.winnerCells_ ||
      maxSegmentsPerCell_ != other.maxSegmentsPerCell_ ||
      maxSynapsesPerSegment_ != other.maxSynapsesPerSegment_ ||
      tmAnomaly_.anomaly_ != other.tmAnomaly_.anomaly_ ||
      tmAnomaly_.mode_ != other.tmAnomaly_.mode_ || 
      tmAnomaly_.anomalyLikelihood_ != other.tmAnomaly_.anomalyLikelihood_ ) {
    return false;
  }

  if (connections != other.connections) {
    return false;
  }

  if (getComparableSegmentSet(connections, activeSegments_) !=
          getComparableSegmentSet(other.connections, other.activeSegments_) ||
      getComparableSegmentSet(connections, matchingSegments_) !=
          getComparableSegmentSet(other.connections, other.matchingSegments_)) {
    return false;
  }

  return true;
}

//----------------------------------------------------------------------
// Debugging helpers
//----------------------------------------------------------------------


namespace htm {
std::ostream& operator<< (std::ostream& stream, const TemporalMemory& self)
{
  stream << "Temporal Memory " << self.connections;
  return stream;
}
}


// Print the main TM creation parameters
void TemporalMemory::printParameters(std::ostream& out) const {
  out << "Temporal Memory Parameters\n";
  out << "version                   = " << TM_VERSION << std::endl
      << "numColumns                = " << numberOfColumns() << std::endl
      << "cellsPerColumn            = " << getCellsPerColumn() << std::endl
      << "activationThreshold       = " << getActivationThreshold() << std::endl
      << "initialPermanence         = " << getInitialPermanence() << std::endl
      << "connectedPermanence       = " << getConnectedPermanence() << std::endl
      << "minThreshold              = " << getMinThreshold() << std::endl
      << "maxNewSynapseCount        = " << getMaxNewSynapseCount() << std::endl
      << "permanenceIncrement       = " << getPermanenceIncrement() << std::endl
      << "permanenceDecrement       = " << getPermanenceDecrement() << std::endl
      << "predictedSegmentDecrement = " << getPredictedSegmentDecrement()
      << std::endl
      << "maxSegmentsPerCell        = " << getMaxSegmentsPerCell() << std::endl
      << "maxSynapsesPerSegment     = " << getMaxSynapsesPerSegment()
      << std::endl;
}<|MERGE_RESOLUTION|>--- conflicted
+++ resolved
@@ -189,31 +189,14 @@
   vector<CellIdx> candidates(prevWinnerCells.begin(), prevWinnerCells.end());
   NTA_ASSERT(std::is_sorted(candidates.begin(), candidates.end()));
 
-<<<<<<< HEAD
   const size_t nActual = std::min(static_cast<size_t>(nDesiredNewSynapses) + (size_t)connections.numSynapses(segment), (size_t)maxSynapsesPerSegment_); //even with the new additions, synapses fit to segment's limit
-=======
-  //figure the number of new synapses to grow
-  const size_t nActual = std::min(static_cast<size_t>(nDesiredNewSynapses), candidates.size());
-  // ..Check if we're going to surpass the maximum number of synapses.
-  Int overrun = static_cast<Int>(connections.numSynapses(segment) + nActual - maxSynapsesPerSegment_);
-  if (overrun > 0) {
-    connections_.destroyMinPermanenceSynapses(segment, static_cast<Int>(overrun), prevWinnerCells);
-  }
-  // ..Recalculate in case we weren't able to destroy as many synapses as needed.
-  const size_t nActualWithMax = std::min(nActual, static_cast<size_t>(maxSynapsesPerSegment_) - connections.numSynapses(segment));
->>>>>>> 4ccb7481
 
   // Pick nActual cells randomly.
   rng_.shuffle(candidates.begin(), candidates.end());
   for (const auto syn : candidates) {
     // #COND: this loop finishes two folds: a) we ran out of candidates (above), b) we grew the desired number of new synapses (below)
-<<<<<<< HEAD
     if(connections.numSynapses(segment) == nActual) break;
-    connections.createSynapse(segment, syn, initialPermanence_); //TODO createSynapse consider creating a vector of new synapses at once?
-=======
-    if(connections.numSynapses(segment) == nDesired) break;
     connections_.createSynapse(segment, syn, initialPermanence_); //TODO createSynapse consider creating a vector of new synapses at once?
->>>>>>> 4ccb7481
   }
 }
 
