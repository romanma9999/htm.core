--- conflicted
+++ resolved
@@ -392,21 +392,13 @@
 
   for (auto &&columnData : groupBy( //group by columns, and convert activeSegments & matchingSegments to cols. 
            sparse, identity,
-<<<<<<< HEAD
-           activeSegments_, columnForSegment,
-           matchingSegments_, columnForSegment)) {
-    CellIdx column;
-    vector<CellIdx>::const_iterator activeColumnsBegin, activeColumnsEnd;
-    vector<Segment>::const_iterator columnActiveSegmentsBegin, columnActiveSegmentsEnd,
-=======
            activeSegments_,   toColumns,
            matchingSegments_, toColumns)) {
 
     Segment column; //we say "column", but it's the first segment of n-segments/cells that belong to the column
     vector<Segment>::const_iterator activeColumnsBegin, activeColumnsEnd, 
-	       columnActiveSegmentsBegin, columnActiveSegmentsEnd, 
->>>>>>> 6475fba9
-         columnMatchingSegmentsBegin, columnMatchingSegmentsEnd;
+	                            columnActiveSegmentsBegin, columnActiveSegmentsEnd, 
+                                    columnMatchingSegmentsBegin, columnMatchingSegmentsEnd;
 
     // for column in activeColumns (the 'sparse' above):
     //   get its active segments ( >= connectedThr)
