--- conflicted
+++ resolved
@@ -228,15 +228,7 @@
 }
 
 
-<<<<<<< HEAD
-static void activatePredictedColumn(
-    vector<CellIdx> &activeCells, 
-    vector<CellIdx> &winnerCells,
-    Connections &connections, 
-    Random &rng,
-=======
 void TemporalMemory::activatePredictedColumn_(
->>>>>>> 27c45599
     vector<Segment>::const_iterator columnActiveSegmentsBegin,
     vector<Segment>::const_iterator columnActiveSegmentsEnd,
     const SDR &prevActiveCells,
@@ -329,14 +321,8 @@
 void TemporalMemory::punishPredictedColumn_(
     vector<Segment>::const_iterator columnMatchingSegmentsBegin,
     vector<Segment>::const_iterator columnMatchingSegmentsEnd,
-<<<<<<< HEAD
-    const SDR &prevActiveCells,
-    Permanence predictedSegmentDecrement) {
-  if (predictedSegmentDecrement > static_cast<Permanence>(0.0)) {
-=======
     const SDR &prevActiveCells) {
   if (predictedSegmentDecrement_ > 0.0) {
->>>>>>> 27c45599
     for (auto matchingSegment = columnMatchingSegmentsBegin;
          matchingSegment != columnMatchingSegmentsEnd; matchingSegment++) {
       connections.adaptSegment(*matchingSegment, prevActiveCells,
