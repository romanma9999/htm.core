/* ---------------------------------------------------------------------
 * HTM Community Edition of NuPIC
 * Copyright (C) 2013-2016, Numenta, Inc.
 *
 * This program is free software: you can redistribute it and/or modify
 * it under the terms of the GNU Affero Public License version 3 as
 * published by the Free Software Foundation.
 *
 * This program is distributed in the hope that it will be useful,
 * but WITHOUT ANY WARRANTY; without even the implied warranty of
 * MERCHANTABILITY or FITNESS FOR A PARTICULAR PURPOSE.
 * See the GNU Affero Public License for more details.
 *
 * You should have received a copy of the GNU Affero Public License
 * along with this program.  If not, see http://www.gnu.org/licenses.
 * ---------------------------------------------------------------------- */

/** @file
 * Implementation of TemporalMemory
 *
 * The functions in this file use the following argument ordering
 * convention:
 *
 * 1. Output / mutated params
 * 2. Traditional parameters to the function, i.e. the ones that would still
 *    exist if this function were a method on a class
 * 3. Model state (marked const)
 * 4. Model parameters (including "learn")
 */

#include <algorithm> //is_sorted
#include <climits>
#include <cstring>
#include <iomanip>
#include <iostream>
#include <iterator>
#include <string>
#include <vector>


#include <htm/algorithms/TemporalMemory.hpp>

#include <htm/utils/GroupBy.hpp>
#include <htm/algorithms/Anomaly.hpp>

using namespace std;
using namespace htm;


static const UInt TM_VERSION = 2;

TemporalMemory::TemporalMemory() {}

TemporalMemory::TemporalMemory(
    vector<CellIdx> columnDimensions, 
    CellIdx cellsPerColumn,
    SynapseIdx activationThreshold, 
    Permanence initialPermanence,
    Permanence connectedPermanence, 
    SynapseIdx minThreshold, 
    SynapseIdx maxNewSynapseCount,
    Permanence permanenceIncrement, 
    Permanence permanenceDecrement,
    Permanence predictedSegmentDecrement, 
    Int seed, 
    SegmentIdx maxSegmentsPerCell,
    SynapseIdx maxSynapsesPerSegment, 
    bool checkInputs, 
    UInt externalPredictiveInputs) {
  initialize(columnDimensions, cellsPerColumn, activationThreshold,
             initialPermanence, connectedPermanence, minThreshold,
             maxNewSynapseCount, permanenceIncrement, permanenceDecrement,
             predictedSegmentDecrement, seed, maxSegmentsPerCell,
             maxSynapsesPerSegment, checkInputs, externalPredictiveInputs);
}

TemporalMemory::~TemporalMemory() {}

void TemporalMemory::initialize(
    vector<CellIdx> columnDimensions, 
    CellIdx cellsPerColumn,
    SynapseIdx activationThreshold, 
    Permanence initialPermanence,
    Permanence connectedPermanence, 
    SynapseIdx minThreshold, 
    SynapseIdx maxNewSynapseCount,
    Permanence permanenceIncrement, 
    Permanence permanenceDecrement,
    Permanence predictedSegmentDecrement, 
    Int seed, 
    SegmentIdx maxSegmentsPerCell,
    SynapseIdx maxSynapsesPerSegment, 
    bool checkInputs, 
    UInt externalPredictiveInputs) {

  // Validate all input parameters
  NTA_CHECK(columnDimensions.size() > 0) << "Number of column dimensions must be greater than 0";
  NTA_CHECK(cellsPerColumn > 0) << "Number of cells per column must be greater than 0";

  NTA_CHECK(initialPermanence   >= static_cast<Permanence>(0.0) && initialPermanence   <= static_cast<Permanence>(1.0));
  NTA_CHECK(connectedPermanence >= static_cast<Permanence>(0.0) && connectedPermanence <= static_cast<Permanence>(1.0));
  NTA_CHECK(permanenceIncrement >= static_cast<Permanence>(0.0) && permanenceIncrement <= static_cast<Permanence>(1.0));
  NTA_CHECK(permanenceDecrement >= static_cast<Permanence>(0.0) && permanenceDecrement <= static_cast<Permanence>(1.0));
  NTA_CHECK(minThreshold <= activationThreshold);

  // Save member variables

  numColumns_ = 1;
  columnDimensions_.clear();
  for (auto &columnDimension : columnDimensions) {
    numColumns_ *= columnDimension;
    columnDimensions_.push_back(columnDimension);
  }

  
  cellsPerColumn_ = cellsPerColumn; //TODO add checks
  activationThreshold_ = activationThreshold;
  initialPermanence_ = initialPermanence;
  connectedPermanence_ = connectedPermanence;
  minThreshold_ = minThreshold;
  maxNewSynapseCount_ = maxNewSynapseCount;
  checkInputs_ = checkInputs;
  permanenceIncrement_ = permanenceIncrement;
  permanenceDecrement_ = permanenceDecrement;
  predictedSegmentDecrement_ = predictedSegmentDecrement;
  externalPredictiveInputs_ = externalPredictiveInputs;

  // Initialize member variables
  connections = Connections(static_cast<CellIdx>(numberOfColumns() * cellsPerColumn_), connectedPermanence_);
  rng_ = Random(seed);

  maxSegmentsPerCell_ = maxSegmentsPerCell;
  maxSynapsesPerSegment_ = maxSynapsesPerSegment;

  reset();
}

///*
static CellIdx getLeastUsedCell(Random &rng, 
		                const UInt column, //TODO remove static methods, use private instead
                                const Connections &connections,
                                const UInt cellsPerColumn) {
  const CellIdx start = column * cellsPerColumn;
  const CellIdx end = start + cellsPerColumn;

  size_t minNumSegments = std::numeric_limits<CellIdx>::max();
  UInt32 numTiedCells = 0u;
  //for all cells in a mini-column
  for (CellIdx cell = start; cell < end; cell++) {
    const size_t numSegments = connections.numSegments(cell);
    //..find a cell with least segments
    if (numSegments < minNumSegments) {
      minNumSegments = numSegments;
      numTiedCells = 1u;
    //..and how many of the cells have only these min segments? number of weakest
    } else if (numSegments == minNumSegments) {
      numTiedCells++;
    }
  }

  //randomly select one of the tie-d cells from the losers
  const UInt32 tieWinnerIndex = rng.getUInt32(numTiedCells);
  UInt32 tieIndex = 0;
  for (CellIdx cell = start; cell < end; cell++) {
    if (connections.numSegments(cell) == minNumSegments) {
      if (tieIndex == tieWinnerIndex) {
        return cell;
      } else {
        tieIndex++;
      }
    }
  }

  NTA_THROW << "getLeastUsedCell failed to find a cell";
}
<<<<<<< HEAD

static void adaptSegment(Connections &connections, Segment segment,
                         const vector<bool> &prevActiveCellsDense,
                         Permanence permanenceIncrement,
                         Permanence permanenceDecrement) {
  const vector<Synapse> &synapses = connections.synapsesForSegment(segment);

  for (SynapseIdx i = 0; i < synapses.size();) {
    const SynapseData &synapseData = connections.dataForSynapse(synapses[i]);

    Permanence permanence = synapseData.permanence;
    if (prevActiveCellsDense[synapseData.presynapticCell]) {
      permanence += permanenceIncrement;
    } else {
      permanence -= permanenceDecrement;
    }

    permanence = min(permanence, static_cast<Permanence>(1.0));
    permanence = max(permanence, static_cast<Permanence>(0.0));

    if (permanence < htm::Epsilon) {
      connections.destroySynapse(synapses[i]);
      // Synapses vector is modified in-place, so don't update `i`.
    } else {
      connections.updateSynapsePermanence(synapses[i], permanence);
      i++;
    }
  }

  if (synapses.size() == 0) {
    connections.destroySegment(segment);
  }
}
=======
//*/
>>>>>>> 2f94a5c3

static void growSynapses(Connections &connections, 
		         Random &rng, 
			 const Segment& segment,
                         const SynapseIdx nDesiredNewSynapses,
                         const vector<CellIdx> &prevWinnerCells,
                         const Permanence initialPermanence,
                         const SynapseIdx maxSynapsesPerSegment) {
  // It's possible to optimize this, swapping candidates to the end as
  // they're used. But this is awkward to mimic in other
  // implementations, especially because it requires iterating over
  // the existing synapses in a particular order.

  vector<CellIdx> candidates(prevWinnerCells.begin(), prevWinnerCells.end());
  NTA_ASSERT(std::is_sorted(candidates.begin(), candidates.end()));

  // Skip cells that are already synapsed on by this segment
  // Biological motivation (?):
  // There are structural constraints on the shapes of axons & synapses 
  // which prevent a large number duplicate of connections.
  //
  // It's important to prevent cells from growing duplicate synapses onto a segment, 
  // because otherwise a strong input would be sampled many times and grow many synapses.
  // That would give such input a stronger connection. 
  // Synapses are supposed to have binary effects (0 or 1) but duplicate synapses give 
  // them (synapses 0/1) varying levels of strength.
  for (const Synapse& synapse : connections.synapsesForSegment(segment)) {
    const CellIdx presynapticCell = connections.dataForSynapse(synapse).presynapticCell;
    const auto already = std::lower_bound(candidates.cbegin(), candidates.cend(), presynapticCell);
    if (already != candidates.cend() && *already == presynapticCell) {
      candidates.erase(already);
    }
  }

  const size_t nActual = std::min(static_cast<size_t>(nDesiredNewSynapses), candidates.size());

  // Check if we're going to surpass the maximum number of synapses.
  Int overrun = static_cast<Int>(connections.numSynapses(segment) + nActual - maxSynapsesPerSegment);
  if (overrun > 0) {
    connections.destroyMinPermanenceSynapses(segment, static_cast<Int>(overrun), prevWinnerCells);
  }

  // Recalculate in case we weren't able to destroy as many synapses as needed.
  const size_t nActualWithMax = std::min(nActual, static_cast<size_t>(maxSynapsesPerSegment) - connections.numSynapses(segment));

  // Pick nActual cells randomly.
  for (const auto syn : rng.sample(candidates, nActualWithMax)) {
    connections.createSynapse(segment, syn, initialPermanence); //TODO createSynapse consider creating a vector of new synapses at once?
  }
}

static void activatePredictedColumn(
    vector<CellIdx> &activeCells, 
    vector<CellIdx> &winnerCells,
    Connections &connections, 
    Random &rng,
    vector<Segment>::const_iterator columnActiveSegmentsBegin,
    vector<Segment>::const_iterator columnActiveSegmentsEnd,
    const SDR &prevActiveCells,
    const vector<CellIdx> &prevWinnerCells,
    const vector<SynapseIdx> &numActivePotentialSynapsesForSegment,
    const UInt maxNewSynapseCount, 
    const Permanence initialPermanence,
    const Permanence permanenceIncrement, 
    const Permanence permanenceDecrement,
    const SynapseIdx maxSynapsesPerSegment, 
    const bool learn) {
  auto activeSegment = columnActiveSegmentsBegin;
  do {
    const CellIdx cell = connections.cellForSegment(*activeSegment);
    activeCells.push_back(cell);
    winnerCells.push_back(cell);

    // This cell might have multiple active segments.
    do {
      if (learn) { 
        connections.adaptSegment(*activeSegment, prevActiveCells,
                     permanenceIncrement, permanenceDecrement, true);

        const Int32 nGrowDesired =
            static_cast<Int32>(maxNewSynapseCount) -
            numActivePotentialSynapsesForSegment[*activeSegment];
        if (nGrowDesired > 0) {
          growSynapses(connections, rng, *activeSegment, nGrowDesired,
                       prevWinnerCells, initialPermanence,
                       maxSynapsesPerSegment);
        }
      }
    } while (++activeSegment != columnActiveSegmentsEnd &&
             connections.cellForSegment(*activeSegment) == cell);
  } while (activeSegment != columnActiveSegmentsEnd);
}


static void
burstColumn(vector<CellIdx> &activeCells, 
            vector<CellIdx> &winnerCells,
            Connections &connections, 
            Random &rng,
            UInt column,
            vector<Segment>::const_iterator columnMatchingSegmentsBegin,
            vector<Segment>::const_iterator columnMatchingSegmentsEnd,
            const SDR &prevActiveCells,
            const vector<CellIdx> &prevWinnerCells,
            const vector<SynapseIdx> &numActivePotentialSynapsesForSegment,
            CellIdx cellsPerColumn, 
            UInt maxNewSynapseCount,
            const Permanence initialPermanence, 
            const Permanence permanenceIncrement,
            const Permanence permanenceDecrement, 
            const SegmentIdx maxSegmentsPerCell,
            const SynapseIdx maxSynapsesPerSegment, 
            const bool learn) {
  // Calculate the active cells.
  const CellIdx start = column * cellsPerColumn;
  const CellIdx end = start + cellsPerColumn;
  for (CellIdx cell = start; cell < end; cell++) {
    activeCells.push_back(cell);
  }

  const auto bestMatchingSegment =
      std::max_element(columnMatchingSegmentsBegin, columnMatchingSegmentsEnd,
                       [&](Segment a, Segment b) {
                         return (numActivePotentialSynapsesForSegment[a] <
                                 numActivePotentialSynapsesForSegment[b]);
                       });

  const CellIdx winnerCell =
      (bestMatchingSegment != columnMatchingSegmentsEnd)
          ? connections.cellForSegment(*bestMatchingSegment)
          : getLeastUsedCell(rng, column, connections, cellsPerColumn); //TODO replace (with random?) this is extremely costly, removing makes TM 6x faster!

  winnerCells.push_back(winnerCell);

  // Learn.
  if (learn) {
    if (bestMatchingSegment != columnMatchingSegmentsEnd) {
      // Learn on the best matching segment.
      connections.adaptSegment(*bestMatchingSegment, prevActiveCells,
                   permanenceIncrement, permanenceDecrement, true);

      const Int32 nGrowDesired =
          maxNewSynapseCount -
          numActivePotentialSynapsesForSegment[*bestMatchingSegment];
      if (nGrowDesired > 0) {
        growSynapses(connections, rng, *bestMatchingSegment, nGrowDesired,
                     prevWinnerCells, initialPermanence, maxSynapsesPerSegment);
      }
    } else {
      // No matching segments.
      // Grow a new segment and learn on it.

      // Don't grow a segment that will never match.
      const UInt32 nGrowExact =
          std::min(maxNewSynapseCount, (UInt32)prevWinnerCells.size());
      if (nGrowExact > 0) {
        const Segment segment =
            connections.createSegment(winnerCell, maxSegmentsPerCell);

        growSynapses(connections, rng, segment, nGrowExact, prevWinnerCells,
                     initialPermanence, maxSynapsesPerSegment);
        NTA_ASSERT(connections.numSynapses(segment) == nGrowExact);
      }
    }
  }
}

static void punishPredictedColumn(
    Connections &connections,
    vector<Segment>::const_iterator columnMatchingSegmentsBegin,
    vector<Segment>::const_iterator columnMatchingSegmentsEnd,
    const SDR &prevActiveCells,
    Permanence predictedSegmentDecrement) {
  if (predictedSegmentDecrement > static_cast<Permanence>(0.0)) {
    for (auto matchingSegment = columnMatchingSegmentsBegin;
         matchingSegment != columnMatchingSegmentsEnd; matchingSegment++) {
      connections.adaptSegment(*matchingSegment, prevActiveCells,
                   -predictedSegmentDecrement, 0.0, true);
    }
  }
}

void TemporalMemory::activateCells(const SDR &activeColumns, const bool learn) {
    NTA_CHECK(columnDimensions_.size() > 0) << "TM constructed using the default TM() constructor, which may only be used for serialization. "
	    << "Use TM constructor where you provide at least column dimensions, eg: TM tm({32});";

    NTA_CHECK( activeColumns.dimensions.size() == columnDimensions_.size() )  //this "hack" because columnDimensions_, and SDR.dimensions are vectors
	    //of different type, so we cannot directly compare
	    << "TM invalid input dimensions: " << activeColumns.dimensions.size() << " vs. " << columnDimensions_.size();
    for(size_t i=0; i< columnDimensions_.size(); i++) {
      NTA_CHECK(static_cast<size_t>(activeColumns.dimensions[i]) == static_cast<size_t>(columnDimensions_[i])) << "Dimensions must be the same.";
    }
    auto &sparse = activeColumns.getSparse();

  SDR prevActiveCells({static_cast<CellIdx>(numberOfCells() + externalPredictiveInputs_)});
  prevActiveCells.setSparse(activeCells_);
  activeCells_.clear();

  const vector<CellIdx> prevWinnerCells = std::move(winnerCells_);

  //maps segment S to a new segment that is at start of a column where
  //S belongs. 
  //for 3 cells per columns: 
  //s1_1, s1_2, s1_3, s2_1, s2_2, s2_3, ...
  //columnForSegment (for short here CFS)
  //CFS(s1_1) = s1_1 = "start of column 1"
  //CFS(s1_2) = s1_1
  //CFS(s1_3) = s1_1
  //CFS(s2_1) = s2_1 = "column 2"
  //CFS(s2_2) = s2_1
  //...
  const auto toColumns = [&](const Segment segment) {
    return connections.cellForSegment(segment) / cellsPerColumn_;
  };
  const auto identity = [](const ElemSparse a) {return a;}; //TODO use std::identity when c++20

  for (auto &&columnData : groupBy( //group by columns, and convert activeSegments & matchingSegments to cols. 
           sparse, identity,
           activeSegments_,   toColumns,
           matchingSegments_, toColumns)) {

    Segment column; //we say "column", but it's the first segment of n-segments/cells that belong to the column
    vector<Segment>::const_iterator activeColumnsBegin, activeColumnsEnd, 
	       columnActiveSegmentsBegin, columnActiveSegmentsEnd, 
         columnMatchingSegmentsBegin, columnMatchingSegmentsEnd;

    // for column in activeColumns (the 'sparse' above):
    //   get its active segments ( >= connectedThr)
    //   get its matching segs   ( >= mmm
    std::tie(column, 
             activeColumnsBegin, activeColumnsEnd, 
             columnActiveSegmentsBegin, columnActiveSegmentsEnd, 
             columnMatchingSegmentsBegin, columnMatchingSegmentsEnd
	) = columnData;

    const bool isActiveColumn = activeColumnsBegin != activeColumnsEnd;
    if (isActiveColumn) { //current active column...
      if (columnActiveSegmentsBegin != columnActiveSegmentsEnd) {
	//...was also predicted -> learn :o)
        activatePredictedColumn(
            activeCells_, winnerCells_, connections, rng_,
            columnActiveSegmentsBegin, columnActiveSegmentsEnd,
            prevActiveCells, prevWinnerCells,
            numActivePotentialSynapsesForSegment_, maxNewSynapseCount_,
            initialPermanence_, permanenceIncrement_, permanenceDecrement_,
            maxSynapsesPerSegment_, learn);
      } else {
	//...has not been predicted -> 
        burstColumn(activeCells_, winnerCells_, connections, rng_,
                    column,
                    columnMatchingSegmentsBegin, columnMatchingSegmentsEnd,
                    prevActiveCells, prevWinnerCells,
                    numActivePotentialSynapsesForSegment_,
                    cellsPerColumn_, maxNewSynapseCount_, initialPermanence_,
                    permanenceIncrement_, permanenceDecrement_,
                    maxSegmentsPerCell_, maxSynapsesPerSegment_, learn);
      }

    } else { // predicted but not active column -> unlearn
      if (learn) {
        punishPredictedColumn(connections, columnMatchingSegmentsBegin,
                              columnMatchingSegmentsEnd, prevActiveCells,
                              predictedSegmentDecrement_);
      }
    } //else: not predicted & not active -> no activity -> does not show up at all
  }
  segmentsValid_ = false;
}


void TemporalMemory::activateDendrites(const bool learn,
                                       const SDR &externalPredictiveInputsActive,
                                       const SDR &externalPredictiveInputsWinners)
{
    if( externalPredictiveInputs_ > 0 )
    {
        NTA_CHECK( externalPredictiveInputsActive.size  == externalPredictiveInputs_ );
        NTA_CHECK( externalPredictiveInputsWinners.size == externalPredictiveInputs_ );
	NTA_CHECK( externalPredictiveInputsActive.dimensions == externalPredictiveInputsWinners.dimensions);
#ifdef NTA_ASSERTIONS_ON
  SDR both(externalPredictiveInputsActive.dimensions);
  both.intersection(externalPredictiveInputsActive, externalPredictiveInputsWinners);
  NTA_ASSERT(both == externalPredictiveInputsWinners) << "externalPredictiveInputsWinners must be a subset of externalPredictiveInputsActive";
#endif
    }
    else
    {
        NTA_CHECK( externalPredictiveInputsActive.getSum() == 0u && externalPredictiveInputsWinners.getSum() == 0u )
            << "External predictive inputs must be declared to TM constructor!";
    }


  if( segmentsValid_ )
    return;

  for(const auto &active : externalPredictiveInputsActive.getSparse()) {
      NTA_ASSERT( active < externalPredictiveInputs_ );
      activeCells_.push_back( static_cast<CellIdx>(active + numberOfCells()) ); 
  }
  for(const auto &winner : externalPredictiveInputsWinners.getSparse()) {
      NTA_ASSERT( winner < externalPredictiveInputs_ );
      winnerCells_.push_back( static_cast<CellIdx>(winner + numberOfCells()) );
  }

  const size_t length = connections.segmentFlatListLength();

  numActiveConnectedSynapsesForSegment_.assign(length, 0);
  numActivePotentialSynapsesForSegment_.assign(length, 0);
  connections.computeActivity(numActiveConnectedSynapsesForSegment_,
                              numActivePotentialSynapsesForSegment_,
                              activeCells_,
			      learn);

  // Active segments, connected synapses.
  activeSegments_.clear();
  for (Segment segment = 0; segment < numActiveConnectedSynapsesForSegment_.size(); segment++) {
    if (numActiveConnectedSynapsesForSegment_[segment] >= activationThreshold_) { //TODO move to SegmentData.numConnected?
      activeSegments_.push_back(segment);
    }
  }
  const auto compareSegments = [&](const Segment a, const Segment b) { return connections.compareSegments(a, b); };
  std::sort( activeSegments_.begin(), activeSegments_.end(), compareSegments); //SDR requires sorted when constructed from activeSegments_
  // Update segment bookkeeping.
  if (learn) {
    for (const auto segment : activeSegments_) {
      connections.dataForSegment(segment).lastUsed = connections.iteration(); //TODO the destroySegments based on LRU is expensive. Better random? or "energy" based on sum permanences?
    }
  }

  // Matching segments, potential synapses.
  matchingSegments_.clear();
  for (Segment segment = 0; segment < numActivePotentialSynapsesForSegment_.size(); segment++) {
    if (numActivePotentialSynapsesForSegment_[segment] >= minThreshold_) {
      matchingSegments_.push_back(segment);
    }
  }
  std::sort( matchingSegments_.begin(), matchingSegments_.end(), compareSegments);

  segmentsValid_ = true;
}


void TemporalMemory::compute(const SDR &activeColumns, 
                             const bool learn,
                             const SDR &externalPredictiveInputsActive,
                             const SDR &externalPredictiveInputsWinners)
{
  activateDendrites(learn, externalPredictiveInputsActive, externalPredictiveInputsWinners);

  // Update Anomaly Metric.  The anomaly is the percent of active columns that
  // were not predicted.
  anomaly_ = computeRawAnomalyScore(
                activeColumns,
                cellsToColumns( getPredictiveCells() ));
  // TODO: Update mean & standard deviation of anomaly here.

  activateCells(activeColumns, learn);
}

void TemporalMemory::compute(const SDR &activeColumns, const bool learn) {
  SDR externalPredictiveInputsActive({ externalPredictiveInputs_ });
  SDR externalPredictiveInputsWinners({ externalPredictiveInputs_ });
  compute( activeColumns, learn, externalPredictiveInputsActive, externalPredictiveInputsWinners );
}

void TemporalMemory::reset(void) {
  activeCells_.clear();
  winnerCells_.clear();
  activeSegments_.clear();
  matchingSegments_.clear();
  segmentsValid_ = false;
  anomaly_ = -1.0f;
}

// ==============================
//  Helper functions
// ==============================
UInt TemporalMemory::columnForCell(const CellIdx cell) const {
  NTA_ASSERT(cell < numberOfCells());
  return cell / cellsPerColumn_;
}


SDR TemporalMemory::cellsToColumns(const SDR& cells) const {
  auto correctDims = getColumnDimensions(); //nD column dimensions (eg 10x100)
  correctDims.push_back(static_cast<CellIdx>(getCellsPerColumn())); //add n+1-th dimension for cellsPerColumn (eg. 10x100x8)

  NTA_CHECK(cells.dimensions.size() == correctDims.size()) 
	  << "cells.dimensions must match TM's (column dims x cellsPerColumn) ";

  for(size_t i = 0; i<correctDims.size(); i++) 
	  NTA_CHECK(correctDims[i] == cells.dimensions[i]);

  SDR cols(getColumnDimensions());
  auto& dense = cols.getDense();
  for(const auto cell : cells.getSparse()) {
    const auto col = columnForCell(cell);
    dense[col] = static_cast<ElemDense>(1);
  }
  cols.setDense(dense);

  NTA_ASSERT(cols.size == numColumns_); 
  return cols;
}


vector<CellIdx> TemporalMemory::cellsForColumn(CellIdx column) { 
  const CellIdx start = cellsPerColumn_ * column;
  const CellIdx end = start + cellsPerColumn_;

  vector<CellIdx> cellsInColumn;
  cellsInColumn.reserve(cellsPerColumn_);
  for (CellIdx i = start; i < end; i++) {
    cellsInColumn.push_back(i);
  }

  return cellsInColumn;
}

vector<CellIdx> TemporalMemory::getActiveCells() const { return activeCells_; }

void TemporalMemory::getActiveCells(SDR &activeCells) const
{
  NTA_CHECK( activeCells.size == numberOfCells() );
  activeCells.setSparse( getActiveCells() );
}


SDR TemporalMemory::getPredictiveCells() const {

  NTA_CHECK( segmentsValid_ )
    << "Call TM.activateDendrites() before TM.getPredictiveCells()!";

  auto correctDims = getColumnDimensions();
  correctDims.push_back(static_cast<CellIdx>(getCellsPerColumn()));
  SDR predictive(correctDims);

  auto& predictiveCells = predictive.getSparse();

  for (auto segment = activeSegments_.cbegin(); segment != activeSegments_.cend();
       segment++) {
    const CellIdx cell = connections.cellForSegment(*segment);
    if (segment == activeSegments_.begin() || cell != predictiveCells.back()) {
      predictiveCells.push_back(cell);
    }
  }

  predictive.setSparse(predictiveCells);
  return predictive;
}


vector<CellIdx> TemporalMemory::getWinnerCells() const { return winnerCells_; }

void TemporalMemory::getWinnerCells(SDR &winnerCells) const
{
  NTA_CHECK( winnerCells.size == numberOfCells() );
  winnerCells.setSparse( getWinnerCells() );
}

vector<Segment> TemporalMemory::getActiveSegments() const
{
  NTA_CHECK( segmentsValid_ )
    << "Call TM.activateDendrites() before TM.getActiveSegments()!";

  return activeSegments_;
}

vector<Segment> TemporalMemory::getMatchingSegments() const
{
  NTA_CHECK( segmentsValid_ )
    << "Call TM.activateDendrites() before TM.getActiveSegments()!";

  return matchingSegments_;
}


SynapseIdx TemporalMemory::getActivationThreshold() const {
  return activationThreshold_;
}

void TemporalMemory::setActivationThreshold(const SynapseIdx activationThreshold) {
  activationThreshold_ = activationThreshold;
}

Permanence TemporalMemory::getInitialPermanence() const {
  return initialPermanence_;
}

void TemporalMemory::setInitialPermanence(const Permanence initialPermanence) {
  initialPermanence_ = initialPermanence;
}

Permanence TemporalMemory::getConnectedPermanence() const {
  return connectedPermanence_;
}

SynapseIdx TemporalMemory::getMinThreshold() const { return minThreshold_; }

void TemporalMemory::setMinThreshold(const SynapseIdx minThreshold) {
  minThreshold_ = minThreshold;
}

SynapseIdx TemporalMemory::getMaxNewSynapseCount() const {
  return maxNewSynapseCount_;
}

void TemporalMemory::setMaxNewSynapseCount(const SynapseIdx maxNewSynapseCount) {
  maxNewSynapseCount_ = maxNewSynapseCount;
}

bool TemporalMemory::getCheckInputs() const { return checkInputs_; }

void TemporalMemory::setCheckInputs(bool checkInputs) {
  checkInputs_ = checkInputs;
}

Permanence TemporalMemory::getPermanenceIncrement() const {
  return permanenceIncrement_;
}

void TemporalMemory::setPermanenceIncrement(Permanence permanenceIncrement) {
  permanenceIncrement_ = permanenceIncrement;
}

Permanence TemporalMemory::getPermanenceDecrement() const {
  return permanenceDecrement_;
}

void TemporalMemory::setPermanenceDecrement(Permanence permanenceDecrement) {
  permanenceDecrement_ = permanenceDecrement;
}

Permanence TemporalMemory::getPredictedSegmentDecrement() const {
  return predictedSegmentDecrement_;
}

void TemporalMemory::setPredictedSegmentDecrement(
    Permanence predictedSegmentDecrement) {
  predictedSegmentDecrement_ = predictedSegmentDecrement;
}

SegmentIdx TemporalMemory::getMaxSegmentsPerCell() const {
  return maxSegmentsPerCell_;
}

SynapseIdx TemporalMemory::getMaxSynapsesPerSegment() const {
  return maxSynapsesPerSegment_;
}

UInt TemporalMemory::version() const { return TM_VERSION; }


static set<pair<CellIdx, SynapseIdx>>
getComparableSegmentSet(const Connections &connections,
                        const vector<Segment> &segments) {
  set<pair<CellIdx, SynapseIdx>> segmentSet;
  for (Segment segment : segments) {
    segmentSet.emplace(connections.cellForSegment(segment),
                       connections.idxOnCellForSegment(segment));
  }
  return segmentSet;
}

bool TemporalMemory::operator==(const TemporalMemory &other) const {
  if (numColumns_ != other.numColumns_ ||
      columnDimensions_ != other.columnDimensions_ ||
      cellsPerColumn_ != other.cellsPerColumn_ ||
      activationThreshold_ != other.activationThreshold_ ||
      minThreshold_ != other.minThreshold_ ||
      maxNewSynapseCount_ != other.maxNewSynapseCount_ ||
      initialPermanence_ != other.initialPermanence_ ||
      connectedPermanence_ != other.connectedPermanence_ ||
      permanenceIncrement_ != other.permanenceIncrement_ ||
      permanenceDecrement_ != other.permanenceDecrement_ ||
      predictedSegmentDecrement_ != other.predictedSegmentDecrement_ ||
      activeCells_ != other.activeCells_ ||
      winnerCells_ != other.winnerCells_ ||
      maxSegmentsPerCell_ != other.maxSegmentsPerCell_ ||
      maxSynapsesPerSegment_ != other.maxSynapsesPerSegment_ ||
      anomaly_ != other.anomaly_ ) {
    return false;
  }

  if (connections != other.connections) {
    return false;
  }

  if (getComparableSegmentSet(connections, activeSegments_) !=
          getComparableSegmentSet(other.connections, other.activeSegments_) ||
      getComparableSegmentSet(connections, matchingSegments_) !=
          getComparableSegmentSet(other.connections, other.matchingSegments_)) {
    return false;
  }

  return true;
}

//----------------------------------------------------------------------
// Debugging helpers
//----------------------------------------------------------------------


namespace htm {
std::ostream& operator<< (std::ostream& stream, const TemporalMemory& self)
{
  stream << "Temporal Memory " << self.connections;
  return stream;
}
}


// Print the main TM creation parameters
void TemporalMemory::printParameters(std::ostream& out) const {
  out << "Temporal Memory Parameters\n";
  out << "version                   = " << TM_VERSION << std::endl
      << "numColumns                = " << numberOfColumns() << std::endl
      << "cellsPerColumn            = " << getCellsPerColumn() << std::endl
      << "activationThreshold       = " << getActivationThreshold() << std::endl
      << "initialPermanence         = " << getInitialPermanence() << std::endl
      << "connectedPermanence       = " << getConnectedPermanence() << std::endl
      << "minThreshold              = " << getMinThreshold() << std::endl
      << "maxNewSynapseCount        = " << getMaxNewSynapseCount() << std::endl
      << "permanenceIncrement       = " << getPermanenceIncrement() << std::endl
      << "permanenceDecrement       = " << getPermanenceDecrement() << std::endl
      << "predictedSegmentDecrement = " << getPredictedSegmentDecrement()
      << std::endl
      << "maxSegmentsPerCell        = " << getMaxSegmentsPerCell() << std::endl
      << "maxSynapsesPerSegment     = " << getMaxSynapsesPerSegment()
      << std::endl;
}<|MERGE_RESOLUTION|>--- conflicted
+++ resolved
@@ -173,43 +173,7 @@
 
   NTA_THROW << "getLeastUsedCell failed to find a cell";
 }
-<<<<<<< HEAD
-
-static void adaptSegment(Connections &connections, Segment segment,
-                         const vector<bool> &prevActiveCellsDense,
-                         Permanence permanenceIncrement,
-                         Permanence permanenceDecrement) {
-  const vector<Synapse> &synapses = connections.synapsesForSegment(segment);
-
-  for (SynapseIdx i = 0; i < synapses.size();) {
-    const SynapseData &synapseData = connections.dataForSynapse(synapses[i]);
-
-    Permanence permanence = synapseData.permanence;
-    if (prevActiveCellsDense[synapseData.presynapticCell]) {
-      permanence += permanenceIncrement;
-    } else {
-      permanence -= permanenceDecrement;
-    }
-
-    permanence = min(permanence, static_cast<Permanence>(1.0));
-    permanence = max(permanence, static_cast<Permanence>(0.0));
-
-    if (permanence < htm::Epsilon) {
-      connections.destroySynapse(synapses[i]);
-      // Synapses vector is modified in-place, so don't update `i`.
-    } else {
-      connections.updateSynapsePermanence(synapses[i], permanence);
-      i++;
-    }
-  }
-
-  if (synapses.size() == 0) {
-    connections.destroySegment(segment);
-  }
-}
-=======
-//*/
->>>>>>> 2f94a5c3
+
 
 static void growSynapses(Connections &connections, 
 		         Random &rng, 
