--- conflicted
+++ resolved
@@ -258,11 +258,7 @@
    *
    * @returns: A mapping from prediction step to PDF.
    */
-<<<<<<< HEAD
-  Predictions infer(UInt recordNum, const SDR &pattern); //TODO should recordNum be optional? I think we need only SDR to learn/make predictions
-=======
   Predictions infer(const SDR &pattern) const;
->>>>>>> 1565a50e
 
   /**
    * Learn from example data.
