/* ---------------------------------------------------------------------
 * HTM Community Edition of NuPIC
 * Copyright (C) 2013, Numenta, Inc.
 *
 * This program is free software: you can redistribute it and/or modify
 * it under the terms of the GNU Affero Public License version 3 as
 * published by the Free Software Foundation.
 *
 * This program is distributed in the hope that it will be useful,
 * but WITHOUT ANY WARRANTY; without even the implied warranty of
 * MERCHANTABILITY or FITNESS FOR A PARTICULAR PURPOSE.
 * See the GNU Affero Public License for more details.
 *
 * You should have received a copy of the GNU Affero Public License
 * along with this program.  If not, see http://www.gnu.org/licenses.
 * ---------------------------------------------------------------------- */

/** @file
 * Implementation of SpatialPooler
 */

#include <string>
#include <algorithm>
#include <iterator> //begin()
#include <cmath> //fmod

#include <htm/algorithms/SpatialPooler.hpp>
#include <htm/utils/Topology.hpp>
#include <htm/utils/VectorHelpers.hpp>

using namespace std;
using namespace htm;

class CoordinateConverterND {

public:
  CoordinateConverterND(const vector<UInt> &dimensions) {
    NTA_ASSERT(!dimensions.empty());

    dimensions_ = dimensions;
    UInt b = 1u;
    for (Size i = dimensions.size(); i > 0u; i--) {
      bounds_.insert(bounds_.begin(), b);
      b *= dimensions[i-1];
    }
  }

  void toCoord(UInt index, vector<UInt> &coord) const {
    coord.clear();
    for (Size i = 0u; i < bounds_.size(); i++) {
      coord.push_back((index / bounds_[i]) % dimensions_[i]);
    }
  };

  UInt toIndex(vector<UInt> &coord) const {
    UInt index = 0;
    for (Size i = 0; i < coord.size(); i++) {
      index += coord[i] * bounds_[i];
    }
    return index;
  };

private:
  vector<UInt> dimensions_;
  vector<UInt> bounds_;
};

SpatialPooler::SpatialPooler() {
  // The current version number.
  version_ = 2;
}

SpatialPooler::SpatialPooler(
    const vector<UInt> inputDimensions, const vector<UInt> columnDimensions,
    UInt potentialRadius, Real potentialPct, bool globalInhibition,
    Real localAreaDensity,
    UInt stimulusThreshold, Real synPermInactiveDec, Real synPermActiveInc,
    Real synPermConnected, Real minPctOverlapDutyCycles, UInt dutyCyclePeriod,
    Real boostStrength, Int seed, UInt spVerbosity, bool wrapAround)
    : SpatialPooler::SpatialPooler()
{
  // The current version number for serialzation.
  version_ = 2;

  initialize(inputDimensions,
             columnDimensions,
             potentialRadius,
             potentialPct,
             globalInhibition,
             localAreaDensity,
             stimulusThreshold,
             synPermInactiveDec,
             synPermActiveInc,
             synPermConnected,
             minPctOverlapDutyCycles,
             dutyCyclePeriod,
             boostStrength,
             seed,
             spVerbosity,
             wrapAround);
}

vector<UInt> SpatialPooler::getColumnDimensions() const {
  return columnDimensions_;
}

vector<UInt> SpatialPooler::getInputDimensions() const {
  return inputDimensions_;
}

UInt SpatialPooler::getNumColumns() const { return numColumns_; }

UInt SpatialPooler::getNumInputs() const { return numInputs_; }

UInt SpatialPooler::getPotentialRadius() const { return potentialRadius_; }

void SpatialPooler::setPotentialRadius(UInt potentialRadius) {
  NTA_CHECK(potentialRadius < numInputs_);
  potentialRadius_ = potentialRadius;
}

Real SpatialPooler::getPotentialPct() const { return potentialPct_; }

void SpatialPooler::setPotentialPct(Real potentialPct) {
  NTA_CHECK(potentialPct > 0.0f && potentialPct <= 1.0f);
  potentialPct_ = potentialPct;
}

bool SpatialPooler::getGlobalInhibition() const { return globalInhibition_; }

void SpatialPooler::setGlobalInhibition(bool globalInhibition) {
  globalInhibition_ = globalInhibition;
}


Real SpatialPooler::getLocalAreaDensity() const { return localAreaDensity_; }

void SpatialPooler::setLocalAreaDensity(const Real localAreaDensity) {
  NTA_CHECK(localAreaDensity > 0.0f && localAreaDensity <= 1.0f);
  NTA_CHECK(static_cast<UInt>(localAreaDensity * getNumColumns()) > 0) 
	  << "Too small density or sp.getNumColumns() -> would have zero active output columns.";
  localAreaDensity_ = localAreaDensity;
}

UInt SpatialPooler::getStimulusThreshold() const { return stimulusThreshold_; }

void SpatialPooler::setStimulusThreshold(UInt stimulusThreshold) {
  stimulusThreshold_ = stimulusThreshold;
}

UInt SpatialPooler::getInhibitionRadius() const { return inhibitionRadius_; }

void SpatialPooler::setInhibitionRadius(UInt inhibitionRadius) {
  inhibitionRadius_ = inhibitionRadius;
}

UInt SpatialPooler::getDutyCyclePeriod() const { return dutyCyclePeriod_; }

void SpatialPooler::setDutyCyclePeriod(UInt dutyCyclePeriod) {
  dutyCyclePeriod_ = dutyCyclePeriod;
}

Real SpatialPooler::getBoostStrength() const { return boostStrength_; }

void SpatialPooler::setBoostStrength(Real boostStrength) {
  NTA_CHECK(boostStrength >= 0.0f);
  boostStrength_ = boostStrength;
}

UInt SpatialPooler::getSpVerbosity() const { return spVerbosity_; }

void SpatialPooler::setSpVerbosity(UInt spVerbosity) {
  spVerbosity_ = spVerbosity;
}

bool SpatialPooler::getWrapAround() const { return wrapAround_; }

void SpatialPooler::setWrapAround(bool wrapAround) { wrapAround_ = wrapAround; }

UInt SpatialPooler::getUpdatePeriod() const { return updatePeriod_; }

void SpatialPooler::setUpdatePeriod(UInt updatePeriod) {
  updatePeriod_ = updatePeriod;
}

Real SpatialPooler::getSynPermActiveInc() const { return synPermActiveInc_; }

void SpatialPooler::setSynPermActiveInc(Real synPermActiveInc) {
  NTA_CHECK( synPermActiveInc > minPermanence );
  NTA_CHECK( synPermActiveInc <= maxPermanence );
  synPermActiveInc_ = synPermActiveInc;
}

Real SpatialPooler::getSynPermInactiveDec() const {
  return synPermInactiveDec_;
}

void SpatialPooler::setSynPermInactiveDec(Real synPermInactiveDec) {
  NTA_CHECK( synPermInactiveDec >= minPermanence );
  NTA_CHECK( synPermInactiveDec <= maxPermanence );
  synPermInactiveDec_ = synPermInactiveDec;
}

Real SpatialPooler::getSynPermBelowStimulusInc() const {
  return synPermBelowStimulusInc_;
}

void SpatialPooler::setSynPermBelowStimulusInc(Real synPermBelowStimulusInc) {
  NTA_CHECK( synPermBelowStimulusInc > minPermanence );
  NTA_CHECK( synPermBelowStimulusInc <= maxPermanence );
  synPermBelowStimulusInc_ = synPermBelowStimulusInc;
}

Real SpatialPooler::getSynPermConnected() const { return synPermConnected_; }

Real SpatialPooler::getSynPermMax() const { return maxPermanence; }

Real SpatialPooler::getMinPctOverlapDutyCycles() const {
  return minPctOverlapDutyCycles_;
}

void SpatialPooler::setMinPctOverlapDutyCycles(Real minPctOverlapDutyCycles) {
  NTA_CHECK(minPctOverlapDutyCycles > 0.0f && minPctOverlapDutyCycles <= 1.0f);
  minPctOverlapDutyCycles_ = minPctOverlapDutyCycles;
}

void SpatialPooler::getBoostFactors(Real boostFactors[]) const { //TODO make vector
  copy(boostFactors_.begin(), boostFactors_.end(), boostFactors);
}

void SpatialPooler::setBoostFactors(Real boostFactors[]) {
  boostFactors_.assign(&boostFactors[0], &boostFactors[numColumns_]);
}

void SpatialPooler::getOverlapDutyCycles(Real overlapDutyCycles[]) const {
  copy(overlapDutyCycles_.begin(), overlapDutyCycles_.end(), overlapDutyCycles);
}

void SpatialPooler::setOverlapDutyCycles(const Real overlapDutyCycles[]) {
  overlapDutyCycles_.assign(&overlapDutyCycles[0],
                            &overlapDutyCycles[numColumns_]);
}

void SpatialPooler::getActiveDutyCycles(Real activeDutyCycles[]) const {
  copy(activeDutyCycles_.begin(), activeDutyCycles_.end(), activeDutyCycles);
}

void SpatialPooler::setActiveDutyCycles(const Real activeDutyCycles[]) {
  activeDutyCycles_.assign(&activeDutyCycles[0],
                           &activeDutyCycles[numColumns_]);
}

void SpatialPooler::getMinOverlapDutyCycles(Real minOverlapDutyCycles[]) const {
  copy(minOverlapDutyCycles_.begin(), minOverlapDutyCycles_.end(),
       minOverlapDutyCycles);
}

void SpatialPooler::setMinOverlapDutyCycles(const Real minOverlapDutyCycles[]) {
  minOverlapDutyCycles_.assign(&minOverlapDutyCycles[0],
                               &minOverlapDutyCycles[numColumns_]);
}

void SpatialPooler::getPotential(UInt column, UInt potential[]) const {
  NTA_ASSERT(column < numColumns_);
  std::fill( potential, potential + numInputs_, 0 );
  const auto &synapses = connections_.synapsesForSegment( column );
  for(UInt i = 0; i < synapses.size(); i++) {
    const auto &synData = connections_.dataForSynapse( synapses[i] );
    potential[synData.presynapticCell] = 1;
  }
}

void SpatialPooler::setPotential(UInt column, const UInt potential[]) {
  NTA_ASSERT(column < numColumns_);

  // Remove all existing synapses.
  const auto &synapses = connections_.synapsesForSegment( column );
  while( synapses.size() > 0 )
    connections_.destroySynapse( synapses[0] );

  // Replace with new synapse.
  vector<UInt> potentialDenseVec( potential, potential + numInputs_ );
  const auto &perm = initPermanence_( potentialDenseVec, initConnectedPct_ );
  for(UInt i = 0; i < numInputs_; i++) {
    if( potential[i] )
      connections_.createSynapse( column, i, perm[i] );
  }
}

void SpatialPooler::getPermanence(UInt column, Real permanences[]) const {
  NTA_ASSERT(column < numColumns_);
  std::fill( permanences, permanences + numInputs_, 0.0f );
  const auto &synapses = connections_.synapsesForSegment( column );
  for( const auto &syn : synapses ) {
    const auto &synData = connections_.dataForSynapse( syn );
    permanences[ synData.presynapticCell ] = synData.permanence;
  }
}

void SpatialPooler::setPermanence(UInt column, const Real permanences[]) {
  NTA_ASSERT(column < numColumns_);

#ifndef NDEBUG // If DEBUG mode ...
  // Keep track of which permanences have been successfully applied to the
  // connections, by zeroing each out after processing.  After all synapses
  // processed check that all permanences are zeroed.
  vector<Real> check_data(permanences, permanences + numInputs_);
#endif

  const auto synapses = connections_.synapsesForSegment( column );
  for(const auto &syn : synapses) {
    const auto &synData = connections_.dataForSynapse( syn );
    const auto &presyn  = synData.presynapticCell;
    connections_.updateSynapsePermanence( syn, permanences[presyn] );

#ifndef NDEBUG
    check_data[presyn] = minPermanence;
#endif
  }

#ifndef NDEBUG
  for(UInt i = 0; i < numInputs_; i++) {
    NTA_ASSERT(check_data[i] == minPermanence)
          << "Can't setPermanence for synapse which is not in potential pool!";
  }
#endif
}

void SpatialPooler::getConnectedSynapses(UInt column,
                                         UInt connectedSynapses[]) const {
  NTA_ASSERT(column < numColumns_);
  std::fill( connectedSynapses, connectedSynapses + numInputs_, 0 );

  const auto &synapses = connections_.synapsesForSegment( column );
  for( const auto &syn : synapses ) {
    const auto &synData = connections_.dataForSynapse( syn );
    if( synData.permanence >= synPermConnected_ - htm::Epsilon )
      connectedSynapses[ synData.presynapticCell ] = 1;
  }
}

void SpatialPooler::getConnectedCounts(UInt connectedCounts[]) const {
  for(UInt seg = 0; seg < numColumns_; seg++) { //in SP each column = 1 cell with 1 segment only.
    const auto &segment = connections_.dataForSegment( seg );
    connectedCounts[ seg ] = segment.numConnected; //TODO numConnected only used here, rm from SegmentData and compute for each segment.synapses?
  }
}

<<<<<<< HEAD
=======

const vector<Real> &SpatialPooler::getBoostedOverlaps() const {
  return boostedOverlaps_;
}
>>>>>>> 63ac4782

void SpatialPooler::initialize(
    const vector<UInt>& inputDimensions, 
    const vector<UInt>& columnDimensions,
    UInt potentialRadius, 
    Real potentialPct, 
    bool globalInhibition,
    Real localAreaDensity,
    UInt stimulusThreshold, 
    Real synPermInactiveDec, 
    Real synPermActiveInc,
    Real synPermConnected, 
    Real minPctOverlapDutyCycles, 
    UInt dutyCyclePeriod,
    Real boostStrength, 
    Int seed, 
    UInt spVerbosity, 
    bool wrapAround) {

  numInputs_ = 1u;
  inputDimensions_.clear();
  for (auto &inputDimension : inputDimensions) {
    NTA_CHECK(inputDimension > 0) << "Input dimensions must be positive integers!";
    numInputs_ *= inputDimension;
    inputDimensions_.push_back(inputDimension);
  }
  numColumns_ = 1u;
  columnDimensions_.clear();
  for (auto &columnDimension : columnDimensions) {
    NTA_CHECK(columnDimension > 0) << "Column dimensions must be positive integers!";
    numColumns_ *= columnDimension;
    columnDimensions_.push_back(columnDimension);
  }
  NTA_CHECK(numColumns_ > 0);
  NTA_CHECK(numInputs_ > 0);

  // 1D input produces 1D output; 2D => 2D, etc. //TODO allow nD -> mD conversion
  NTA_CHECK(inputDimensions_.size() == columnDimensions_.size()); 

  NTA_CHECK(localAreaDensity > 0 && localAreaDensity <= MAX_LOCALAREADENSITY);
  setLocalAreaDensity(localAreaDensity); 

  rng_ = Random(seed);

  potentialRadius_ = potentialRadius > numInputs_ ? numInputs_ : potentialRadius;
  NTA_CHECK(potentialPct > 0 && potentialPct <= 1);
  potentialPct_ = potentialPct;
  globalInhibition_ = globalInhibition;
  stimulusThreshold_ = stimulusThreshold;
  synPermInactiveDec_ = synPermInactiveDec;
  synPermActiveInc_ = synPermActiveInc;
  synPermBelowStimulusInc_ = synPermConnected / 10.0f;
  synPermConnected_ = synPermConnected;
  minPctOverlapDutyCycles_ = minPctOverlapDutyCycles;
  dutyCyclePeriod_ = dutyCyclePeriod;
  boostStrength_ = boostStrength;
  spVerbosity_ = spVerbosity;
  wrapAround_ = wrapAround;
  updatePeriod_ = 50u;
  initConnectedPct_ = 0.5f; //FIXME make SP's param, and much lower 0.01 https://discourse.numenta.org/t/spatial-pooler-implementation-for-mnist-dataset/2317/25?u=breznak 

  overlapDutyCycles_.assign(numColumns_, 0); //TODO make all these sparse or rm to reduce footprint
  activeDutyCycles_.assign(numColumns_, 0);
  minOverlapDutyCycles_.assign(numColumns_, 0.0);
  boostFactors_.assign(numColumns_, 1.0); //1 is neutral value for boosting
<<<<<<< HEAD
=======
  boostedOverlaps_.resize(numColumns_);
>>>>>>> 63ac4782

  inhibitionRadius_ = 0;

  connections_.initialize(numColumns_, synPermConnected_);
  for (Size i = 0; i < numColumns_; ++i) {
    connections_.createSegment( (CellIdx)i , 1 /* max segments per cell is fixed for SP to 1 */);

    // Note: initMapPotential_ & initPermanence_ return dense arrays.
    vector<UInt> potential = initMapPotential_((UInt)i, wrapAround_);
    vector<Real> perm = initPermanence_(potential, initConnectedPct_);
    for(UInt presyn = 0; presyn < numInputs_; presyn++) {
      if( potential[presyn] )
        connections_.createSynapse( (Segment)i, presyn, perm[presyn] );
    }

    connections_.raisePermanencesToThreshold( (Segment)i, stimulusThreshold_ );
  }

  updateInhibitionRadius_();

  if (spVerbosity_ > 0) {
    printParameters();
    std::cout << "CPP SP seed                 = " << seed << std::endl;
  }
}


<<<<<<< HEAD
vector<SynapseIdx> SpatialPooler::compute(const SDR &input, const bool learn, SDR &active) const {
  input.reshape(  inputDimensions_ );
  active.reshape( columnDimensions_ );

  //now calculate overlaps of input and input synapses
  vector<SynapseIdx> overlaps(numColumns_, 0);
  connections_.computeActivity(overlaps, input.getSparse());

  const auto& boostedOverlaps = getBoostedOverlaps(overlaps);
=======
const vector<SynapseIdx> SpatialPooler::compute(const SDR &input, const bool learn, SDR &active) {
  input.reshape(  inputDimensions_ );
  active.reshape( columnDimensions_ );
  updateBookeepingVars_(learn);

  const auto& overlaps = connections_.computeActivity(input.getSparse(), learn);

  boostOverlaps_(overlaps, boostedOverlaps_);
>>>>>>> 63ac4782

  auto &activeVector = active.getSparse();
  inhibitColumns_(boostedOverlaps, activeVector);
  // Notify the active SDR that its internal data vector has changed.  Always
  // call SDR's setter methods even if when modifying the SDR's own data
  // inplace.
  sort( activeVector.begin(), activeVector.end() );
  active.setSparse( activeVector );

  if (learn) {
    adaptSynapses_(input, active);
    updateDutyCycles_(overlaps, active);
    bumpUpWeakColumns_();
    updateBoostFactors_();
    if (isUpdateRound_()) {
      updateInhibitionRadius_();
      updateMinDutyCycles_();
    }
  }
<<<<<<< HEAD
=======

>>>>>>> 63ac4782
  return overlaps;
}


vector<Real> SpatialPooler::getBoostedOverlaps(const vector<SynapseIdx> &overlaps) const { //TODO use Eigen sparse vector here
  vector<Real> boosted(overlaps.begin(), overlaps.end()); //copy
  if(boostStrength_ < htm::Epsilon) { //boost ~ 0.0, we can skip these computations, just copy the data
    return boosted;
  }
  for (UInt i = 0; i < numColumns_; i++) {
    boosted[i] = overlaps[i] * boostFactors_[i]; //TODO vectorize boosted * factors
  }
  return boosted;
}


UInt SpatialPooler::initMapColumn_(UInt column) const {
  NTA_ASSERT(column < numColumns_);
  vector<UInt> columnCoords;
  const CoordinateConverterND columnConv(columnDimensions_);
  columnConv.toCoord(column, columnCoords);

  vector<UInt> inputCoords;
  inputCoords.reserve(columnCoords.size());
  for (Size i = 0; i < columnCoords.size(); i++) {
    const Real inputCoord = ((Real)columnCoords[i] + 0.5f) *
                            (inputDimensions_[i] / (Real)columnDimensions_[i]);
    inputCoords.push_back((UInt32)floor(inputCoord));
  }

  const CoordinateConverterND inputConv(inputDimensions_);
  return inputConv.toIndex(inputCoords);
}


vector<UInt> SpatialPooler::initMapPotential_(UInt column, bool wrapAround) {
  NTA_ASSERT(column < numColumns_);
  const UInt centerInput = initMapColumn_(column);

  vector<UInt> columnInputs;
  if (wrapAround) {
    for (UInt input : WrappingNeighborhood(centerInput, potentialRadius_, inputDimensions_)) {
      columnInputs.push_back(input);
    }
  } else {
    for (UInt input :
         Neighborhood(centerInput, potentialRadius_, inputDimensions_)) {
      columnInputs.push_back(input);
    }
  }

  const UInt numPotential = (UInt)round(columnInputs.size() * potentialPct_);
  const auto selectedInputs = rng_.sample<UInt>(columnInputs, numPotential);
  const vector<UInt> potential = VectorHelpers::sparseToBinary<UInt>(selectedInputs, numInputs_);
  return potential;
}


Real SpatialPooler::initPermConnected_() {
  return rng_.realRange(synPermConnected_, maxPermanence);
}


Real SpatialPooler::initPermNonConnected_() {
  return rng_.realRange(minPermanence, synPermConnected_);
}


vector<Real> SpatialPooler::initPermanence_(const vector<UInt> &potential, //TODO make potential sparse
                                            Real connectedPct) {
  vector<Real> perm(numInputs_, 0);
  for (UInt i = 0; i < numInputs_; i++) {
    if (potential[i] < 1) {
      continue;
    }

    if (rng_.getReal64() <= connectedPct) {
      perm[i] = initPermConnected_();
    } else {
      perm[i] = initPermNonConnected_();
    }
  }

  return perm;
}


void SpatialPooler::updateInhibitionRadius_() {
  if (globalInhibition_) {
    inhibitionRadius_ =
        *max_element(columnDimensions_.cbegin(), columnDimensions_.cend());
    return;
  }

  Real connectedSpan = 0.0f;
  for (UInt i = 0; i < numColumns_; i++) {
    connectedSpan += avgConnectedSpanForColumnND_(i);
  }
  connectedSpan /= numColumns_;
  const Real columnsPerInput = avgColumnsPerInput_();
  const Real diameter = connectedSpan * columnsPerInput;
  Real radius = (diameter - 1) / 2.0f;
  radius = max((Real)1.0, radius);
  inhibitionRadius_ = UInt(round(radius));
}


void SpatialPooler::updateMinDutyCycles_() {
  if (globalInhibition_ ||
      inhibitionRadius_ >=
          *max_element(columnDimensions_.begin(), columnDimensions_.end())) {
    updateMinDutyCyclesGlobal_();
  } else {
    updateMinDutyCyclesLocal_();
  }
}


void SpatialPooler::updateMinDutyCyclesGlobal_() {
  const Real maxOverlapDutyCycles =
      *max_element(overlapDutyCycles_.begin(), overlapDutyCycles_.end());

  fill(minOverlapDutyCycles_.begin(), minOverlapDutyCycles_.end(),
       minPctOverlapDutyCycles_ * maxOverlapDutyCycles);
}


void SpatialPooler::updateMinDutyCyclesLocal_() {
  for (UInt i = 0; i < numColumns_; i++) {
    Real maxActiveDuty = 0.0f;
    Real maxOverlapDuty = 0.0f;
    if (wrapAround_) {
     for(auto column : WrappingNeighborhood(i, inhibitionRadius_, columnDimensions_)) {
      maxActiveDuty = max(maxActiveDuty, activeDutyCycles_[column]);
      maxOverlapDuty = max(maxOverlapDuty, overlapDutyCycles_[column]);
     }
    } else {
     for(auto column: Neighborhood(i, inhibitionRadius_, columnDimensions_)) {
      maxActiveDuty = max(maxActiveDuty, activeDutyCycles_[column]);
      maxOverlapDuty = max(maxOverlapDuty, overlapDutyCycles_[column]);
      }
    }

    minOverlapDutyCycles_[i] = maxOverlapDuty * minPctOverlapDutyCycles_;
  }
}


void SpatialPooler::updateDutyCycles_(const vector<SynapseIdx> &overlaps,
                                      SDR &active) {

  // Turn the overlaps array into an SDR. Convert directly to flat-sparse to
  // avoid copies and  type convertions.
  SDR newOverlap({ numColumns_ });
  auto &overlapsSparseVec = newOverlap.getSparse();
  for (UInt i = 0; i < numColumns_; i++) {
    if( overlaps[i] != 0 )
      overlapsSparseVec.push_back( i );
  }
  newOverlap.setSparse( overlapsSparseVec );

  const UInt period = dutyCyclePeriod_;

  updateDutyCyclesHelper_(overlapDutyCycles_, newOverlap, period);
  updateDutyCyclesHelper_(activeDutyCycles_, active, period);
}


Real SpatialPooler::avgColumnsPerInput_() const {
  const size_t numDim = max(columnDimensions_.size(), inputDimensions_.size());
  Real columnsPerInput = 0.0f;
  for (size_t i = 0; i < numDim; i++) {
    const Real col = (Real)((i < columnDimensions_.size()) ? columnDimensions_[i] : 1);
    const Real input = (Real)((i < inputDimensions_.size()) ? inputDimensions_[i] : 1);
    columnsPerInput += col / input;
  }
  return columnsPerInput / numDim;
}


Real SpatialPooler::avgConnectedSpanForColumnND_(UInt column) const {
  NTA_ASSERT(column < numColumns_);

  const UInt numDimensions = (UInt)inputDimensions_.size();

  vector<UInt> connectedDense( numInputs_, 0 );
  getConnectedSynapses( column, connectedDense.data() );

  vector<UInt> maxCoord(numDimensions, 0);
  vector<UInt> minCoord(numDimensions, *max_element(inputDimensions_.begin(),
                                                    inputDimensions_.end()));
  const CoordinateConverterND conv(inputDimensions_);
  bool all_zero = true;
  for(UInt i = 0; i < numInputs_; i++) {
    if( connectedDense[i] == 0 )
      continue;
    all_zero = false;
    vector<UInt> columnCoord;
    conv.toCoord(i, columnCoord);
    for (size_t j = 0; j < columnCoord.size(); j++) {
      maxCoord[j] = max(maxCoord[j], columnCoord[j]); //FIXME this computation may be flawed
      minCoord[j] = min(minCoord[j], columnCoord[j]);
    }
  }
  if( all_zero ) return 0.0f;

  UInt totalSpan = 0;
  for (size_t j = 0; j < inputDimensions_.size(); j++) {
    totalSpan += maxCoord[j] - minCoord[j] + 1;
  }

  return (Real)totalSpan / inputDimensions_.size();
}


void SpatialPooler::adaptSynapses_(const SDR &input,
                                   const SDR &active) {
  for(const auto &column : active.getSparse()) {
    connections_.adaptSegment(column, input, synPermActiveInc_, synPermInactiveDec_);
    connections_.raisePermanencesToThreshold( column, stimulusThreshold_ );
  }
}


void SpatialPooler::bumpUpWeakColumns_() {
  for (UInt i = 0; i < numColumns_; i++) {
    if (overlapDutyCycles_[i] >= minOverlapDutyCycles_[i]) {
      continue;
    }
    connections_.bumpSegment( i, synPermBelowStimulusInc_ );
  }
}


void SpatialPooler::updateDutyCyclesHelper_(vector<Real> &dutyCycles,
                                            const SDR &newValues,
                                            const UInt period) {
  NTA_ASSERT(period > 0);
  NTA_ASSERT(dutyCycles.size() == newValues.size) << "duty dims: " << dutyCycles.size() << " SDR dims: " << newValues.size;

  // Duty cycles are exponential moving averages, typically written like:
  //   alpha = 1 / period
  //   DC( time ) = DC( time - 1 ) * (1 - alpha) + value( time ) * alpha
  // However since the values are sparse this equation is split into two loops,
  // and the second loop iterates over only the non-zero values.

  const Real decay = (period - 1) / static_cast<Real>(period);
  for (Size i = 0; i < dutyCycles.size(); i++)
    dutyCycles[i] *= decay;

  const Real increment = 1.0f / period;  // All non-zero values are 1.
  for(const auto idx : newValues.getSparse())
    dutyCycles[idx] += increment;
}


void SpatialPooler::updateBoostFactors_() {
  if (globalInhibition_) {
    updateBoostFactorsGlobal_();
  } else {
    updateBoostFactorsLocal_();
  }
}


void applyBoosting_(const UInt i,
		    const Real targetDensity, 
		    const vector<Real>& actualDensity,
		    const Real boost,
	            vector<Real>& output) {
  if(boost < htm::Epsilon) return; //skip for disabled boosting
  output[i] = exp((targetDensity - actualDensity[i]) * boost); //TODO doc this code
}


void SpatialPooler::updateBoostFactorsGlobal_() {
  const Real targetDensity = localAreaDensity_;
  
  for (UInt i = 0; i < numColumns_; ++i) { 
    applyBoosting_(i, targetDensity, activeDutyCycles_, boostStrength_, boostFactors_);
  }
}


void SpatialPooler::updateBoostFactorsLocal_() {
  for (UInt i = 0; i < numColumns_; ++i) {
    UInt numNeighbors = 0u;
    Real localActivityDensity = 0.0f;

    if (wrapAround_) {
      for(auto neighbor: WrappingNeighborhood(i, inhibitionRadius_, columnDimensions_)) {
        localActivityDensity += activeDutyCycles_[neighbor];
        numNeighbors += 1;
      }
    } else {
      for(auto neighbor: Neighborhood(i, inhibitionRadius_, columnDimensions_)) {
        localActivityDensity += activeDutyCycles_[neighbor];
        numNeighbors += 1;
      }
    }

    const Real targetDensity = localActivityDensity / numNeighbors;
    applyBoosting_(i, targetDensity, activeDutyCycles_, boostStrength_, boostFactors_);
  }
}


<<<<<<< HEAD
=======
void SpatialPooler::updateBookeepingVars_(bool learn) {
  iterationNum_++;
  if (learn) {
    iterationLearnNum_++;
  }
}


>>>>>>> 63ac4782
void SpatialPooler::inhibitColumns_(const vector<Real> &overlaps,
                                    vector<CellIdx> &activeColumns) const {
  const Real density = localAreaDensity_;

  if (globalInhibition_ ||
      inhibitionRadius_ >
          *max_element(columnDimensions_.begin(), columnDimensions_.end())) {
    inhibitColumnsGlobal_(overlaps, density, activeColumns);
  } else {
    inhibitColumnsLocal_(overlaps, density, activeColumns);
  }
}


void SpatialPooler::inhibitColumnsGlobal_(const vector<Real> &overlaps,
                                          Real density,
                                          vector<UInt> &activeColumns) const {
  NTA_ASSERT(!overlaps.empty());
  NTA_ASSERT(density > 0.0f && density <= 1.0f);

  activeColumns.clear();
  const UInt numDesired = (UInt)(density * numColumns_);
  NTA_CHECK(numDesired > 0) << "Not enough columns (" << numColumns_ << ") "
                            << "for desired density (" << density << ").";
  // Sort the columns by the amount of overlap.  First make a list of all of the
  // column indexes.
  activeColumns.reserve(numColumns_);
  for(UInt i = 0; i < numColumns_; i++)
    activeColumns.push_back(i);
  // Compare the column indexes by their overlap.
  auto compare = [&overlaps](const UInt &a, const UInt &b) -> bool
    {return (overlaps[a] == overlaps[b]) ? a > b : overlaps[a] > overlaps[b];};  //for determinism if overlaps match (tieBreaker does not solve that),
  //otherwise we'd return just `return overlaps[a] > overlaps[b]`. 

  // Do a partial sort to divide the winners from the losers.  This sort is
  // faster than a regular sort because it stops after it partitions the
  // elements about the Nth element, with all elements on their correct side of
  // the Nth element.
  std::nth_element(
    activeColumns.begin(),
    activeColumns.begin() + numDesired,
    activeColumns.end(),
    compare);
  // Remove the columns which lost the competition.
  activeColumns.resize(numDesired);
  // Finish sorting the winner columns by their overlap.
  std::sort(activeColumns.begin(), activeColumns.end(), compare);
  // Remove sub-threshold winners
  while( !activeColumns.empty() &&
         overlaps[activeColumns.back()] < stimulusThreshold_)
      activeColumns.pop_back();
}


void SpatialPooler::inhibitColumnsLocal_(const vector<Real> &overlaps,
                                         Real density,
                                         vector<UInt> &activeColumns) const {
  activeColumns.clear();

  // Tie-breaking: when overlaps are equal, columns that have already been
  // selected are treated as "bigger".
  vector<bool> activeColumnsDense(numColumns_, false);

  for (UInt column = 0; column < numColumns_; column++) {
    if (overlaps[column] < stimulusThreshold_) {
      continue;
    }

    UInt numNeighbors = 0;
    UInt numBigger = 0;


      if (wrapAround_) {
        for(auto neighbor: WrappingNeighborhood(column, inhibitionRadius_,columnDimensions_)) { //TODO if we don't change inh radius (changes only every isUpdateRound()),
		// then these values can be cached -> faster local inh
          if (neighbor == column) {
            continue;
          }
          numNeighbors++;

          const Real difference = overlaps[neighbor] - overlaps[column];
          if (difference > 0 || (difference == 0 && activeColumnsDense[neighbor])) {
            numBigger++;
          }
	}
      } else {
        for(auto neighbor: Neighborhood(column, inhibitionRadius_, columnDimensions_)) {
          if (neighbor == column) {
            continue;
          }
          numNeighbors++;

          const Real difference = overlaps[neighbor] - overlaps[column];
          if (difference > 0 || (difference == 0 && activeColumnsDense[neighbor])) {
            numBigger++;
          }
	}
      }

      const UInt numActive = (UInt)(0.5f + (density * (numNeighbors + 1)));
      if (numBigger < numActive) {
        activeColumns.push_back(column);
        activeColumnsDense[column] = true;
      }
  }
}


bool SpatialPooler::isUpdateRound_() const {
  return (rng_.getReal64() < 1.0/updatePeriod_); //approx every updatePeriod steps
}

namespace htm {
std::ostream& operator<< (std::ostream& stream, const SpatialPooler& self)
{
  stream << "Spatial Pooler " << self.connections;
  return stream;
}
}


//----------------------------------------------------------------------
// Debugging helpers
//----------------------------------------------------------------------

// Print the main SP creation parameters
void SpatialPooler::printParameters(std::ostream& out) const {
  out << "------------CPP SpatialPooler Parameters ------------------\n"
      << "numInputs                   = " << getNumInputs() << std::endl
      << "numColumns                  = " << getNumColumns() << std::endl
      << std::endl
      << "potentialPct                = " << getPotentialPct() << std::endl
      << "globalInhibition            = " << getGlobalInhibition() << std::endl
      << "localAreaDensity            = " << getLocalAreaDensity() << std::endl
      << "stimulusThreshold           = " << getStimulusThreshold() << std::endl
      << "synPermActiveInc            = " << getSynPermActiveInc() << std::endl
      << "synPermInactiveDec          = " << getSynPermInactiveDec()
      << std::endl
      << "synPermConnected            = " << getSynPermConnected() << std::endl
      << "minPctOverlapDutyCycles     = " << getMinPctOverlapDutyCycles()
      << std::endl
      << "dutyCyclePeriod             = " << getDutyCyclePeriod() << std::endl
      << "boostStrength               = " << getBoostStrength() << std::endl
      << "spVerbosity                 = " << getSpVerbosity() << std::endl
      << "wrapAround                  = " << getWrapAround() << std::endl
      << "version                     = " << version() << std::endl;
}

void SpatialPooler::printState(const vector<UInt> &state, std::ostream& out) const {
  out << "[  ";
  for (UInt i = 0; i != state.size(); ++i) {
    if (i > 0 && i % 10 == 0) {
      out << "\n   ";
    }
    out << state[i] << " ";
  }
  out << "]\n";
}

void SpatialPooler::printState(const vector<Real> &state, std::ostream& out) const {
  out << "[  ";
  for (UInt i = 0; i != state.size(); ++i) {
    if (i > 0 && i % 10 == 0) {
      out << "\n   ";
    }
    out << state[i];
  }
  out << "]\n";
}


/** equals implementation based on text serialization */
bool SpatialPooler::operator==(const SpatialPooler& o) const{
  // Store the simple variables first.
  if (numInputs_ != o.numInputs_) return false;
  if (numColumns_ != o.numColumns_) return false;
  if (potentialRadius_ != o.potentialRadius_) return false;
  if (potentialPct_ != o.potentialPct_) return false;
  if (initConnectedPct_ != o.initConnectedPct_) return false;
  if (globalInhibition_ != o.globalInhibition_) return false;
  if (localAreaDensity_ != o.localAreaDensity_) return false;
  if (stimulusThreshold_ != o.stimulusThreshold_) return false;
  if (inhibitionRadius_ != o.inhibitionRadius_) return false;
  if (dutyCyclePeriod_ != o.dutyCyclePeriod_) return false;
  if (boostStrength_ != o.boostStrength_) return false;
  if (spVerbosity_ != o.spVerbosity_) return false;
  if (updatePeriod_ != o.updatePeriod_) return false;
  if (synPermInactiveDec_ != o.synPermInactiveDec_) return false;
  if (synPermActiveInc_ != o.synPermActiveInc_) return false;
  if (synPermBelowStimulusInc_ != o.synPermBelowStimulusInc_) return false;
  if (synPermConnected_ != o.synPermConnected_) return false;
  if (minPctOverlapDutyCycles_ != o.minPctOverlapDutyCycles_) return false;
  if (wrapAround_ != o.wrapAround_) return false;

  // compare vectors.
  if (inputDimensions_      != o.inputDimensions_) return false;
  if (columnDimensions_     != o.columnDimensions_) return false;
  if (boostFactors_         != o.boostFactors_) return false;
  if (overlapDutyCycles_    != o.overlapDutyCycles_) return false;
  if (activeDutyCycles_     != o.activeDutyCycles_) return false;
  if (minOverlapDutyCycles_ != o.minOverlapDutyCycles_) return false;

  // compare connections
  if (connections_ != o.connections_) return false;

  //Random
  if (rng_ != o.rng_) return false;
  return true;

}
<|MERGE_RESOLUTION|>--- conflicted
+++ resolved
@@ -346,13 +346,6 @@
   }
 }
 
-<<<<<<< HEAD
-=======
-
-const vector<Real> &SpatialPooler::getBoostedOverlaps() const {
-  return boostedOverlaps_;
-}
->>>>>>> 63ac4782
 
 void SpatialPooler::initialize(
     const vector<UInt>& inputDimensions, 
@@ -418,10 +411,6 @@
   activeDutyCycles_.assign(numColumns_, 0);
   minOverlapDutyCycles_.assign(numColumns_, 0.0);
   boostFactors_.assign(numColumns_, 1.0); //1 is neutral value for boosting
-<<<<<<< HEAD
-=======
-  boostedOverlaps_.resize(numColumns_);
->>>>>>> 63ac4782
 
   inhibitionRadius_ = 0;
 
@@ -449,26 +438,13 @@
 }
 
 
-<<<<<<< HEAD
 vector<SynapseIdx> SpatialPooler::compute(const SDR &input, const bool learn, SDR &active) const {
   input.reshape(  inputDimensions_ );
   active.reshape( columnDimensions_ );
 
   //now calculate overlaps of input and input synapses
-  vector<SynapseIdx> overlaps(numColumns_, 0);
-  connections_.computeActivity(overlaps, input.getSparse());
-
+  const auto& overlaps = connections_.computeActivity(input.getSparse(), learn);
   const auto& boostedOverlaps = getBoostedOverlaps(overlaps);
-=======
-const vector<SynapseIdx> SpatialPooler::compute(const SDR &input, const bool learn, SDR &active) {
-  input.reshape(  inputDimensions_ );
-  active.reshape( columnDimensions_ );
-  updateBookeepingVars_(learn);
-
-  const auto& overlaps = connections_.computeActivity(input.getSparse(), learn);
-
-  boostOverlaps_(overlaps, boostedOverlaps_);
->>>>>>> 63ac4782
 
   auto &activeVector = active.getSparse();
   inhibitColumns_(boostedOverlaps, activeVector);
@@ -488,10 +464,6 @@
       updateMinDutyCycles_();
     }
   }
-<<<<<<< HEAD
-=======
-
->>>>>>> 63ac4782
   return overlaps;
 }
 
@@ -799,17 +771,6 @@
 }
 
 
-<<<<<<< HEAD
-=======
-void SpatialPooler::updateBookeepingVars_(bool learn) {
-  iterationNum_++;
-  if (learn) {
-    iterationLearnNum_++;
-  }
-}
-
-
->>>>>>> 63ac4782
 void SpatialPooler::inhibitColumns_(const vector<Real> &overlaps,
                                     vector<CellIdx> &activeColumns) const {
   const Real density = localAreaDensity_;
