/* ---------------------------------------------------------------------
 * HTM Community Edition of NuPIC
 * Copyright (C) 2013, Numenta, Inc.
 *
 * This program is free software: you can redistribute it and/or modify
 * it under the terms of the GNU Affero Public License version 3 as
 * published by the Free Software Foundation.
 *
 * This program is distributed in the hope that it will be useful,
 * but WITHOUT ANY WARRANTY; without even the implied warranty of
 * MERCHANTABILITY or FITNESS FOR A PARTICULAR PURPOSE.
 * See the GNU Affero Public License for more details.
 *
 * You should have received a copy of the GNU Affero Public License
 * along with this program.  If not, see http://www.gnu.org/licenses.
 * ---------------------------------------------------------------------- */

/** @file
 * Implementation of SpatialPooler
 */

#include <string>
#include <algorithm>
#include <iterator> //begin()
#include <cmath> //fmod

#include <htm/algorithms/SpatialPooler.hpp>
#include <htm/utils/Topology.hpp>
#include <htm/utils/VectorHelpers.hpp>

using namespace std;
using namespace htm;

class CoordinateConverterND {

public:
  CoordinateConverterND(const vector<UInt> &dimensions) {
    NTA_ASSERT(!dimensions.empty());

    dimensions_ = dimensions;
    UInt b = 1u;
    for (Size i = dimensions.size(); i > 0u; i--) {
      bounds_.insert(bounds_.begin(), b);
      b *= dimensions[i-1];
    }
  }

  void toCoord(UInt index, vector<UInt> &coord) const {
    coord.clear();
    for (Size i = 0u; i < bounds_.size(); i++) {
      coord.push_back((index / bounds_[i]) % dimensions_[i]);
    }
  };

  UInt toIndex(vector<UInt> &coord) const {
    UInt index = 0;
    for (Size i = 0; i < coord.size(); i++) {
      index += coord[i] * bounds_[i];
    }
    return index;
  };

private:
  vector<UInt> dimensions_;
  vector<UInt> bounds_;
};

SpatialPooler::SpatialPooler() {
  // The current version number.
  version_ = 2;
}

SpatialPooler::SpatialPooler(
    const vector<UInt> inputDimensions, const vector<UInt> columnDimensions,
    UInt potentialRadius, Real potentialPct, bool globalInhibition,
    Real localAreaDensity, Int numActiveColumnsPerInhArea,
    UInt stimulusThreshold, Real synPermInactiveDec, Real synPermActiveInc,
    Real synPermConnected, Real minPctOverlapDutyCycles, UInt dutyCyclePeriod,
    Real boostStrength, Int seed, UInt spVerbosity, bool wrapAround)
    : SpatialPooler::SpatialPooler()
{
  // The current version number for serialzation.
  version_ = 2;

  initialize(inputDimensions,
             columnDimensions,
             potentialRadius,
             potentialPct,
             globalInhibition,
             localAreaDensity,
             numActiveColumnsPerInhArea,
             stimulusThreshold,
             synPermInactiveDec,
             synPermActiveInc,
             synPermConnected,
             minPctOverlapDutyCycles,
             dutyCyclePeriod,
             boostStrength,
             seed,
             spVerbosity,
             wrapAround);
}

vector<UInt> SpatialPooler::getColumnDimensions() const {
  return columnDimensions_;
}

vector<UInt> SpatialPooler::getInputDimensions() const {
  return inputDimensions_;
}

UInt SpatialPooler::getNumColumns() const { return numColumns_; }

UInt SpatialPooler::getNumInputs() const { return numInputs_; }

UInt SpatialPooler::getPotentialRadius() const { return potentialRadius_; }

void SpatialPooler::setPotentialRadius(UInt potentialRadius) {
  NTA_CHECK(potentialRadius < numInputs_);
  potentialRadius_ = potentialRadius;
}

Real SpatialPooler::getPotentialPct() const { return potentialPct_; }

void SpatialPooler::setPotentialPct(Real potentialPct) {
  NTA_CHECK(potentialPct > 0.0f && potentialPct <= 1.0f);
  potentialPct_ = potentialPct;
}

bool SpatialPooler::getGlobalInhibition() const { return globalInhibition_; }

void SpatialPooler::setGlobalInhibition(bool globalInhibition) {
  globalInhibition_ = globalInhibition;
}

Int SpatialPooler::getNumActiveColumnsPerInhArea() const {
  return numActiveColumnsPerInhArea_;
}

void SpatialPooler::setNumActiveColumnsPerInhArea(UInt numActiveColumnsPerInhArea) {
  NTA_CHECK(numActiveColumnsPerInhArea > 0u && numActiveColumnsPerInhArea <= numColumns_); //TODO this boundary could be smarter
  numActiveColumnsPerInhArea_ = numActiveColumnsPerInhArea;
  localAreaDensity_ = DISABLED;  //MUTEX with localAreaDensity
}

Real SpatialPooler::getLocalAreaDensity() const { return localAreaDensity_; }

void SpatialPooler::setLocalAreaDensity(Real localAreaDensity) {
  NTA_CHECK(localAreaDensity > 0.0f && localAreaDensity <= 1.0f);
  localAreaDensity_ = localAreaDensity;
  numActiveColumnsPerInhArea_ = DISABLED; //MUTEX with numActiveColumnsPerInhArea
}

UInt SpatialPooler::getStimulusThreshold() const { return stimulusThreshold_; }

void SpatialPooler::setStimulusThreshold(UInt stimulusThreshold) {
  stimulusThreshold_ = stimulusThreshold;
}

UInt SpatialPooler::getInhibitionRadius() const { return inhibitionRadius_; }

void SpatialPooler::setInhibitionRadius(UInt inhibitionRadius) {
  inhibitionRadius_ = inhibitionRadius;
}

UInt SpatialPooler::getDutyCyclePeriod() const { return dutyCyclePeriod_; }

void SpatialPooler::setDutyCyclePeriod(UInt dutyCyclePeriod) {
  dutyCyclePeriod_ = dutyCyclePeriod;
}

Real SpatialPooler::getBoostStrength() const { return boostStrength_; }

void SpatialPooler::setBoostStrength(Real boostStrength) {
  NTA_CHECK(boostStrength == 0.0f or boostStrength >= 1.0) << "Boost strength must be >= 1.0, or exactly 0.0 (=disabled).";
  boostStrength_ = boostStrength;
}

UInt SpatialPooler::getIterationNum() const { return iterationNum_; }

void SpatialPooler::setIterationNum(UInt iterationNum) {
  iterationNum_ = iterationNum;
}

UInt SpatialPooler::getIterationLearnNum() const { return iterationLearnNum_; }

void SpatialPooler::setIterationLearnNum(UInt iterationLearnNum) {
  iterationLearnNum_ = iterationLearnNum;
}

UInt SpatialPooler::getSpVerbosity() const { return spVerbosity_; }

void SpatialPooler::setSpVerbosity(UInt spVerbosity) {
  spVerbosity_ = spVerbosity;
}

bool SpatialPooler::getWrapAround() const { return wrapAround_; }

void SpatialPooler::setWrapAround(bool wrapAround) { wrapAround_ = wrapAround; }

UInt SpatialPooler::getUpdatePeriod() const { return updatePeriod_; }

void SpatialPooler::setUpdatePeriod(UInt updatePeriod) {
  updatePeriod_ = updatePeriod;
}

Real SpatialPooler::getSynPermActiveInc() const { return synPermActiveInc_; }

void SpatialPooler::setSynPermActiveInc(Real synPermActiveInc) {
  NTA_CHECK( synPermActiveInc > minPermanence );
  NTA_CHECK( synPermActiveInc <= maxPermanence );
  synPermActiveInc_ = synPermActiveInc;
}

Real SpatialPooler::getSynPermInactiveDec() const {
  return synPermInactiveDec_;
}

void SpatialPooler::setSynPermInactiveDec(Real synPermInactiveDec) {
  NTA_CHECK( synPermInactiveDec >= minPermanence );
  NTA_CHECK( synPermInactiveDec <= maxPermanence );
  synPermInactiveDec_ = synPermInactiveDec;
}

Real SpatialPooler::getSynPermBelowStimulusInc() const {
  return synPermBelowStimulusInc_;
}

void SpatialPooler::setSynPermBelowStimulusInc(Real synPermBelowStimulusInc) {
  NTA_CHECK( synPermBelowStimulusInc > minPermanence );
  NTA_CHECK( synPermBelowStimulusInc <= maxPermanence );
  synPermBelowStimulusInc_ = synPermBelowStimulusInc;
}

Real SpatialPooler::getSynPermConnected() const { return synPermConnected_; }

Real SpatialPooler::getSynPermMax() const { return maxPermanence; }

Real SpatialPooler::getMinPctOverlapDutyCycles() const {
  return minPctOverlapDutyCycles_;
}

void SpatialPooler::setMinPctOverlapDutyCycles(Real minPctOverlapDutyCycles) {
  NTA_CHECK(minPctOverlapDutyCycles > 0.0f && minPctOverlapDutyCycles <= 1.0f);
  minPctOverlapDutyCycles_ = minPctOverlapDutyCycles;
}

void SpatialPooler::getBoostFactors(Real boostFactors[]) const { //TODO make vector
  copy(boostFactors_.begin(), boostFactors_.end(), boostFactors);
}

void SpatialPooler::setBoostFactors(Real boostFactors[]) {
  boostFactors_.assign(&boostFactors[0], &boostFactors[numColumns_]);
}

void SpatialPooler::getOverlapDutyCycles(Real overlapDutyCycles[]) const {
  copy(overlapDutyCycles_.begin(), overlapDutyCycles_.end(), overlapDutyCycles);
}

void SpatialPooler::setOverlapDutyCycles(const Real overlapDutyCycles[]) {
  overlapDutyCycles_.assign(&overlapDutyCycles[0],
                            &overlapDutyCycles[numColumns_]);
}

void SpatialPooler::getActiveDutyCycles(Real activeDutyCycles[]) const {
  copy(activeDutyCycles_.begin(), activeDutyCycles_.end(), activeDutyCycles);
}

void SpatialPooler::setActiveDutyCycles(const Real activeDutyCycles[]) {
  activeDutyCycles_.assign(&activeDutyCycles[0],
                           &activeDutyCycles[numColumns_]);
}

void SpatialPooler::getMinOverlapDutyCycles(Real minOverlapDutyCycles[]) const {
  copy(minOverlapDutyCycles_.begin(), minOverlapDutyCycles_.end(),
       minOverlapDutyCycles);
}

void SpatialPooler::setMinOverlapDutyCycles(const Real minOverlapDutyCycles[]) {
  minOverlapDutyCycles_.assign(&minOverlapDutyCycles[0],
                               &minOverlapDutyCycles[numColumns_]);
}

void SpatialPooler::getPotential(UInt column, UInt potential[]) const {
  NTA_ASSERT(column < numColumns_);
  std::fill( potential, potential + numInputs_, 0 );
  const auto &synapses = connections_.synapsesForSegment( column );
  for(UInt i = 0; i < synapses.size(); i++) {
    const auto &synData = connections_.dataForSynapse( synapses[i] );
    potential[synData.presynapticCell] = 1;
  }
}

void SpatialPooler::setPotential(UInt column, const UInt potential[]) {
  NTA_ASSERT(column < numColumns_);

  // Remove all existing synapses.
  const auto &synapses = connections_.synapsesForSegment( column );
  while( synapses.size() > 0 )
    connections_.destroySynapse( synapses[0] );

  // Replace with new synapse.
  vector<UInt> potentialDenseVec( potential, potential + numInputs_ );
  const auto &perm = initPermanence_( potentialDenseVec, initConnectedPct_ );
  for(UInt i = 0; i < numInputs_; i++) {
    if( potential[i] )
      connections_.createSynapse( column, i, perm[i] );
  }
}

void SpatialPooler::getPermanence(UInt column, Real permanences[]) const {
  NTA_ASSERT(column < numColumns_);
  std::fill( permanences, permanences + numInputs_, 0.0f );
  const auto &synapses = connections_.synapsesForSegment( column );
  for( const auto &syn : synapses ) {
    const auto &synData = connections_.dataForSynapse( syn );
    permanences[ synData.presynapticCell ] = synData.permanence;
  }
}

void SpatialPooler::setPermanence(UInt column, const Real permanences[]) {
  NTA_ASSERT(column < numColumns_);

#ifndef NDEBUG // If DEBUG mode ...
  // Keep track of which permanences have been successfully applied to the
  // connections, by zeroing each out after processing.  After all synapses
  // processed check that all permanences are zeroed.
  vector<Real> check_data(permanences, permanences + numInputs_);
#endif

  const auto synapses = connections_.synapsesForSegment( column );
  for(const auto &syn : synapses) {
    const auto &synData = connections_.dataForSynapse( syn );
    const auto &presyn  = synData.presynapticCell;
    connections_.updateSynapsePermanence( syn, permanences[presyn] );

#ifndef NDEBUG
    check_data[presyn] = minPermanence;
#endif
  }

#ifndef NDEBUG
  for(UInt i = 0; i < numInputs_; i++) {
    NTA_ASSERT(check_data[i] == minPermanence)
          << "Can't setPermanence for synapse which is not in potential pool!";
  }
#endif
}

void SpatialPooler::getConnectedSynapses(UInt column,
                                         UInt connectedSynapses[]) const {
  NTA_ASSERT(column < numColumns_);
  std::fill( connectedSynapses, connectedSynapses + numInputs_, 0 );

  const auto &synapses = connections_.synapsesForSegment( column );
  for( const auto &syn : synapses ) {
    const auto &synData = connections_.dataForSynapse( syn );
    if( synData.permanence >= synPermConnected_ - htm::Epsilon )
      connectedSynapses[ synData.presynapticCell ] = 1;
  }
}

void SpatialPooler::getConnectedCounts(UInt connectedCounts[]) const {
  for(UInt seg = 0; seg < numColumns_; seg++) {
    const auto &segment = connections_.dataForSegment( seg );
    connectedCounts[ seg ] = segment.numConnected; //TODO numConnected only used here, rm from SegmentData and compute for each segment.synapses?
  }
}

const vector<SynapseIdx> &SpatialPooler::getOverlaps() const { return overlaps_; }

const vector<Real> &SpatialPooler::getBoostedOverlaps() const {
  return boostedOverlaps_;
}

void SpatialPooler::initialize(
    const vector<UInt> inputDimensions, const vector<UInt> columnDimensions,
    UInt potentialRadius, Real potentialPct, bool globalInhibition,
    Real localAreaDensity, Int numActiveColumnsPerInhArea,
    UInt stimulusThreshold, Real synPermInactiveDec, Real synPermActiveInc,
    Real synPermConnected, Real minPctOverlapDutyCycles, UInt dutyCyclePeriod,
    Real boostStrength, Int seed, UInt spVerbosity, bool wrapAround) {

  numInputs_ = 1u;
  inputDimensions_.clear();
  for (auto &inputDimension : inputDimensions) {
    NTA_CHECK(inputDimension > 0) << "Input dimensions must be positive integers!";
    numInputs_ *= inputDimension;
    inputDimensions_.push_back(inputDimension);
  }
  numColumns_ = 1u;
  columnDimensions_.clear();
  for (auto &columnDimension : columnDimensions) {
    NTA_CHECK(columnDimension > 0) << "Column dimensions must be positive integers!";
    numColumns_ *= columnDimension;
    columnDimensions_.push_back(columnDimension);
  }
  NTA_CHECK(numColumns_ > 0);
  NTA_CHECK(numInputs_ > 0);

  // 1D input produces 1D output; 2D => 2D, etc. //TODO allow nD -> mD conversion
  NTA_CHECK(inputDimensions_.size() == columnDimensions_.size()); 

  NTA_CHECK((numActiveColumnsPerInhArea > 0 && localAreaDensity < 0) ||
            (localAreaDensity > 0 && localAreaDensity <= MAX_LOCALAREADENSITY
	     && numActiveColumnsPerInhArea < 0)
	   ) << numActiveColumnsPerInhArea << " vs " << localAreaDensity;
  numActiveColumnsPerInhArea_ = numActiveColumnsPerInhArea;
  localAreaDensity_ = localAreaDensity;

  rng_ = Random(seed);

  potentialRadius_ = potentialRadius > numInputs_ ? numInputs_ : potentialRadius;
  NTA_CHECK(potentialPct > 0 && potentialPct <= 1);
  potentialPct_ = potentialPct;
  globalInhibition_ = globalInhibition;
  stimulusThreshold_ = stimulusThreshold;
  synPermInactiveDec_ = synPermInactiveDec;
  synPermActiveInc_ = synPermActiveInc;
  synPermBelowStimulusInc_ = synPermConnected / 10.0f;
  synPermConnected_ = synPermConnected;
  minPctOverlapDutyCycles_ = minPctOverlapDutyCycles;
  dutyCyclePeriod_ = dutyCyclePeriod;
  setBoostStrength(boostStrength);
  spVerbosity_ = spVerbosity;
  wrapAround_ = wrapAround;
  updatePeriod_ = 50u;
  initConnectedPct_ = 0.5f;
  iterationNum_ = 0u;
  iterationLearnNum_ = 0u;

  overlapDutyCycles_.assign(numColumns_, 0); //TODO make all these sparse or rm to reduce footprint
  activeDutyCycles_.assign(numColumns_, 0);
  minOverlapDutyCycles_.assign(numColumns_, 0.0);
  boostFactors_.assign(numColumns_, 1.0); //1 is neutral value for boosting
  overlaps_.resize(numColumns_);
  boostedOverlaps_.resize(numColumns_);

  inhibitionRadius_ = 0;

  connections_.initialize(numColumns_, synPermConnected_);
  for (Size i = 0; i < numColumns_; ++i) {
    connections_.createSegment( (CellIdx)i );

    // Note: initMapPotential_ & initPermanence_ return dense arrays.
    vector<UInt> potential = initMapPotential_((UInt)i, wrapAround_);
    vector<Real> perm = initPermanence_(potential, initConnectedPct_);
    for(UInt presyn = 0; presyn < numInputs_; presyn++) {
      if( potential[presyn] )
        connections_.createSynapse( (Segment)i, presyn, perm[presyn] );
    }

    connections_.raisePermanencesToThreshold( (Segment)i, stimulusThreshold_ );
  }

  inhibitionRadius_ = updateInhibitionRadius_();

  if (spVerbosity_ > 0) {
    printParameters();
    std::cout << "CPP SP seed                 = " << seed << std::endl;
  }
}


void SpatialPooler::compute(const SDR &input, const bool learn, SDR &active) {
  input.reshape(  inputDimensions_ );
  active.reshape( columnDimensions_ );
  
  updateBookeepingVars_(learn);
  calculateOverlap_(input, overlaps_);
  
  auto &activeVector = active.getSparse();

  //boosting
//  boostStrength_ = 0.0;
  boostOverlaps_(overlaps_, boostedOverlaps_);

  //inhibition
  //update inhibition radius if it's time, only changes in local inh
  if(!globalInhibition_ and isUpdateRound_()) {
    inhibitionRadius_ = updateInhibitionRadius_();
  }
  inhibitColumns_(boostedOverlaps_, activeVector);

  // Notify the active SDR that its internal data vector has changed.  Always
  // call SDR's setter methods even if when modifying the SDR's own data
  // inplace.
  sort( activeVector.begin(), activeVector.end() );
  active.setSparse( activeVector );

  if (learn) {
    adaptSynapses_(input, active);
    //boosting
//    bumpUpWeakColumns_();
    updateBoostFactors_(active);
  }
}


void SpatialPooler::boostOverlaps_(const vector<SynapseIdx> &overlaps, //TODO use Eigen sparse vector here
                                   vector<Real> &boosted) const {
<<<<<<< HEAD
  if(boostStrength_ < htm::Epsilon) {
    const auto begin = static_cast<const SynapseIdx*>(overlaps.data());
    boosted.assign(begin, begin + overlaps.size());
    return; //boost ~ 0.0, we can skip these computations. 
=======
  if(boostStrength_ < htm::Epsilon) { //boost ~ 0.0, we can skip these computations, just copy the data
    boosted.assign(overlaps.begin(), overlaps.end());
    return;
>>>>>>> b59f646f
  }
  for (UInt i = 0; i < numColumns_; i++) {
    boosted[i] = overlaps[i] * boostFactors_[i];
  }
}


UInt SpatialPooler::initMapColumn_(UInt column) const {
  NTA_ASSERT(column < numColumns_);
  vector<UInt> columnCoords;
  const CoordinateConverterND columnConv(columnDimensions_);
  columnConv.toCoord(column, columnCoords);

  vector<UInt> inputCoords;
  inputCoords.reserve(columnCoords.size());
  for (Size i = 0; i < columnCoords.size(); i++) {
    const Real inputCoord = ((Real)columnCoords[i] + 0.5f) *
                            (inputDimensions_[i] / (Real)columnDimensions_[i]);
    inputCoords.push_back((UInt32)floor(inputCoord));
  }

  const CoordinateConverterND inputConv(inputDimensions_);
  return inputConv.toIndex(inputCoords);
}


vector<UInt> SpatialPooler::initMapPotential_(UInt column, bool wrapAround) {
  NTA_ASSERT(column < numColumns_);
  const UInt centerInput = initMapColumn_(column);

  vector<UInt> columnInputs;
  if (wrapAround) {
    for (UInt input : WrappingNeighborhood(centerInput, potentialRadius_, inputDimensions_)) {
      columnInputs.push_back(input);
    }
  } else {
    for (UInt input :
         Neighborhood(centerInput, potentialRadius_, inputDimensions_)) {
      columnInputs.push_back(input);
    }
  }

  const UInt numPotential = (UInt)round(columnInputs.size() * potentialPct_);
  const auto selectedInputs = rng_.sample<UInt>(columnInputs, numPotential);
  const vector<UInt> potential = VectorHelpers::sparseToBinary<UInt>(selectedInputs, numInputs_);
  return potential;
}


Real SpatialPooler::initPermConnected_() {
  return rng_.realRange(synPermConnected_, maxPermanence);
}


Real SpatialPooler::initPermNonConnected_() {
  return rng_.realRange(minPermanence, synPermConnected_);
}


vector<Real> SpatialPooler::initPermanence_(const vector<UInt> &potential, //TODO make potential sparse
                                            Real connectedPct) {
  vector<Real> perm(numInputs_, 0);
  for (UInt i = 0; i < numInputs_; i++) {
    if (potential[i] < 1) {
      continue;
    }

    if (rng_.getReal64() <= connectedPct) {
      perm[i] = initPermConnected_();
    } else {
      perm[i] = initPermNonConnected_();
    }
  }

  return perm;
}


UInt SpatialPooler::updateInhibitionRadius_() const {
  if (globalInhibition_) { //always const for global inh
    return *max_element(columnDimensions_.cbegin(), columnDimensions_.cend());
  }

  Real connectedSpan = 0.0f;
  for (UInt i = 0; i < numColumns_; i++) {
    connectedSpan += avgConnectedSpanForColumnND_(i);
  }
  connectedSpan /= numColumns_;
  const Real columnsPerInput = avgColumnsPerInput_();
  const Real diameter = connectedSpan * columnsPerInput;
  Real radius = (diameter - 1) / 2.0f;
  radius = max((Real)1.0, radius);

  return UInt(round(radius));
}


void SpatialPooler::updateMinDutyCycles_() {
  if (globalInhibition_ ||
      inhibitionRadius_ >
          *max_element(columnDimensions_.begin(), columnDimensions_.end())) {
    updateMinDutyCyclesGlobal_();
  } else {
    updateMinDutyCyclesLocal_();
  }
}


void SpatialPooler::updateMinDutyCyclesGlobal_() {
  const Real maxOverlapDutyCycles =
      *max_element(overlapDutyCycles_.begin(), overlapDutyCycles_.end());

  fill(minOverlapDutyCycles_.begin(), minOverlapDutyCycles_.end(),
       minPctOverlapDutyCycles_ * maxOverlapDutyCycles);
}


void SpatialPooler::updateMinDutyCyclesLocal_() {
  for (UInt i = 0; i < numColumns_; i++) {
    Real maxActiveDuty = 0.0f;
    Real maxOverlapDuty = 0.0f;
    if (wrapAround_) {
     for(auto column : WrappingNeighborhood(i, inhibitionRadius_, columnDimensions_)) {
      maxActiveDuty = max(maxActiveDuty, activeDutyCycles_[column]);
      maxOverlapDuty = max(maxOverlapDuty, overlapDutyCycles_[column]);
     }
    } else {
     for(auto column: Neighborhood(i, inhibitionRadius_, columnDimensions_)) {
      maxActiveDuty = max(maxActiveDuty, activeDutyCycles_[column]);
      maxOverlapDuty = max(maxOverlapDuty, overlapDutyCycles_[column]);
      }
    }

    minOverlapDutyCycles_[i] = maxOverlapDuty * minPctOverlapDutyCycles_;
  }
}


Real SpatialPooler::avgColumnsPerInput_() const {
  const size_t numDim = max(columnDimensions_.size(), inputDimensions_.size());
  Real columnsPerInput = 0.0f;
  for (size_t i = 0; i < numDim; i++) {
    const Real col = (Real)((i < columnDimensions_.size()) ? columnDimensions_[i] : 1);
    const Real input = (Real)((i < inputDimensions_.size()) ? inputDimensions_[i] : 1);
    columnsPerInput += col / input;
  }
  return columnsPerInput / numDim;
}


Real SpatialPooler::avgConnectedSpanForColumnND_(UInt column) const {
  NTA_ASSERT(column < numColumns_);

  const UInt numDimensions = (UInt)inputDimensions_.size();

  vector<UInt> connectedDense( numInputs_, 0 );
  getConnectedSynapses( column, connectedDense.data() );

  vector<UInt> maxCoord(numDimensions, 0);
  vector<UInt> minCoord(numDimensions, *max_element(inputDimensions_.begin(),
                                                    inputDimensions_.end()));
  const CoordinateConverterND conv(inputDimensions_);
  bool all_zero = true;
  for(UInt i = 0; i < numInputs_; i++) {
    if( connectedDense[i] == 0 )
      continue;
    all_zero = false;
    vector<UInt> columnCoord;
    conv.toCoord(i, columnCoord);
    for (size_t j = 0; j < columnCoord.size(); j++) {
      maxCoord[j] = max(maxCoord[j], columnCoord[j]); //FIXME this computation may be flawed
      minCoord[j] = min(minCoord[j], columnCoord[j]);
    }
  }
  if( all_zero ) return 0.0f;

  UInt totalSpan = 0;
  for (size_t j = 0; j < inputDimensions_.size(); j++) {
    totalSpan += maxCoord[j] - minCoord[j] + 1;
  }

  return (Real)totalSpan / inputDimensions_.size();
}


void SpatialPooler::adaptSynapses_(const SDR &input,
                                   const SDR &active) {
  for(const auto &column : active.getSparse()) {
    connections_.adaptSegment(column, input, synPermActiveInc_, synPermInactiveDec_);
    connections_.raisePermanencesToThreshold( column, stimulusThreshold_ );
  }
}


void SpatialPooler::bumpUpWeakColumns_() {
  for (UInt i = 0; i < numColumns_; i++) {
    // skip columns (segments) that are already performing OK
    if (overlapDutyCycles_[i] >= minOverlapDutyCycles_[i]) {
      continue;
    }
    //bump the weak
    connections_.bumpSegment( i, synPermBelowStimulusInc_ );
  }

  //do updates:

  // update overlap duty cycles (each round)
  updateDutyCyclesOverlaps_(overlaps_);

  //update minOverlapDutyCycles_ (on update round only) 
  if (isUpdateRound_()) {
    updateMinDutyCycles_();
  }
}


void SpatialPooler::updateDutyCyclesOverlaps_(const vector<SynapseIdx>& overlaps) {
  SDR newOverlap({ numColumns_ });
  auto &overlapsSparseVec = newOverlap.getSparse();

  for (UInt i = 0; i < numColumns_; i++) {
    if( overlaps[i] > Epsilon )
      overlapsSparseVec.push_back( i );
    }
  newOverlap.setSparse( overlapsSparseVec );

  const UInt period = std::min(dutyCyclePeriod_, iterationNum_);
  updateDutyCyclesHelper_(overlapDutyCycles_, newOverlap, period);
}


void SpatialPooler::updateDutyCyclesHelper_(vector<Real> &dutyCycles,
                                            const SDR &newValues,
                                            const UInt period) {
  NTA_ASSERT(period > 0);
  NTA_ASSERT(dutyCycles.size() == newValues.size) << "duty dims: " << dutyCycles.size() << " SDR dims: " << newValues.size;

  // Duty cycles are exponential moving averages, typically written like:
  //   alpha = 1 / period
  //   DC( time ) = DC( time - 1 ) * (1 - alpha) + value( time ) * alpha
  // However since the values are sparse this equation is split into two loops,
  // and the second loop iterates over only the non-zero values.

  const Real decay = (period - 1) / static_cast<Real>(period);
  for (Size i = 0; i < dutyCycles.size(); i++)
    dutyCycles[i] *= decay;

  const Real increment = 1.0f / period;  // All non-zero values are 1.
  for(const auto idx : newValues.getSparse())
    dutyCycles[idx] += increment;
}


void SpatialPooler::updateBoostFactors_(const SDR& active) {
  if(boostStrength_ < htm::Epsilon) return; //skip for disabled boosting

  /**
    Updates the duty cycles for each column. The ACTIVITY duty cycles is
    a moving average of the frequency of activation for each column.

    @param active  A SDR of active columns which survived inhibition
    @param period 
  */
  const UInt period = std::min(dutyCyclePeriod_, iterationNum_);
  updateDutyCyclesHelper_(activeDutyCycles_, active, period);

  if (globalInhibition_) {
    updateBoostFactorsGlobal_();
  } else {
    updateBoostFactorsLocal_();
  }
}


void applyBoosting_(const UInt i,
		    const Real targetDensity, 
		    const vector<Real>& actualDensity,
		    const Real boost,
	            vector<Real>& output) {
<<<<<<< HEAD
  //output[i] = exp((targetDensity - actualDensity[i]) * boost); //exponential boosting, default for Numenta
  output[i] = log(actualDensity[i]) / log(targetDensity);
=======
  if(boost < htm::Epsilon) return; //skip for disabled boosting
  output[i] = exp((targetDensity - actualDensity[i]) * boost); //TODO doc this code
>>>>>>> b59f646f
}


void SpatialPooler::updateBoostFactorsGlobal_() {
  Real targetDensity = localAreaDensity_;
  if (numActiveColumnsPerInhArea_ > 0) {
    UInt inhibitionArea =
        (UInt)(pow((Real)(2 * inhibitionRadius_ + 1), (Real)columnDimensions_.size())); //FIXME this is broken 
    // for nD. SP{2000, 1, 1} has ^3 bigger area -> smaller target density
    inhibitionArea = min(inhibitionArea, numColumns_);
    NTA_ASSERT(inhibitionArea > 0);
    targetDensity = ((Real)numActiveColumnsPerInhArea_) / inhibitionArea;
    targetDensity = min(targetDensity, (Real)MAX_LOCALAREADENSITY);
  }
  
  for (UInt i = 0; i < numColumns_; ++i) { 
    applyBoosting_(i, targetDensity, activeDutyCycles_, boostStrength_, boostFactors_);
  }
}


void SpatialPooler::updateBoostFactorsLocal_() {
  for (UInt i = 0; i < numColumns_; ++i) {
    UInt numNeighbors = 0u;
    Real localActivityDensity = 0.0f;

    if (wrapAround_) {
      for(auto neighbor: WrappingNeighborhood(i, inhibitionRadius_, columnDimensions_)) {
        localActivityDensity += activeDutyCycles_[neighbor];
        numNeighbors += 1;
      }
    } else {
      for(auto neighbor: Neighborhood(i, inhibitionRadius_, columnDimensions_)) {
        localActivityDensity += activeDutyCycles_[neighbor];
        numNeighbors += 1;
      }
    }

    const Real targetDensity = localActivityDensity / numNeighbors;
    applyBoosting_(i, targetDensity, activeDutyCycles_, boostStrength_, boostFactors_);
  }
}


void SpatialPooler::updateBookeepingVars_(bool learn) {
  iterationNum_++;
  if (learn) {
    iterationLearnNum_++;
  }
}


void SpatialPooler::calculateOverlap_(const SDR &input,
                                      vector<SynapseIdx> &overlaps) {
  overlaps.assign( numColumns_, 0 );
  connections_.computeActivity(overlaps, input.getSparse());
}


void SpatialPooler::inhibitColumns_(const vector<Real> &overlaps,
                                    vector<CellIdx> &activeColumns) const {
  Real density = localAreaDensity_;
  if (numActiveColumnsPerInhArea_ > 0) {
    UInt inhibitionArea =
      (UInt)(pow((Real)(2 * inhibitionRadius_ + 1), (Real)columnDimensions_.size()));
    inhibitionArea = min(inhibitionArea, numColumns_);
    density = ((Real)numActiveColumnsPerInhArea_) / inhibitionArea;
    density = min(density, (Real)MAX_LOCALAREADENSITY);
  }

  if (globalInhibition_) {
    inhibitColumnsGlobal_(overlaps, density, activeColumns);
  } else {
    inhibitColumnsLocal_(overlaps, density, activeColumns);
  }
}

static int missed = 0;


void SpatialPooler::inhibitColumnsGlobal_(const vector<Real> &overlaps,
                                          const Real density,
                                          SDR_sparse_t &activeColumns) const {
  NTA_ASSERT(!overlaps.empty());
  NTA_ASSERT(density > 0.0f && density <= 1.0f);

  activeColumns.clear();
  const UInt numDesired = static_cast<UInt>(std::min(density*2.0f* (Real)activeColumns.size(), Real(numColumns_)));
  NTA_CHECK(numDesired > 0) << "Not enough columns (" << numColumns_ << ") "
                            << "for desired density (" << density << ").";
  // Sort the columns by the amount of overlap.  First make a list of all of the
  // column indexes.
  activeColumns.reserve(numColumns_);

  int same_overlap = 0;
  for(UInt i = 0; i < numColumns_; i++)
    activeColumns.push_back(i);
  // Compare the column indexes by their overlap.
<<<<<<< HEAD
  auto compare = [&overlaps_, &same_overlap](const UInt &a, const UInt &b) -> bool
    {
      if (overlaps_[a] == overlaps_[b]) {
	same_overlap++;
        return  a > b; //but we also need this for deterministic results
      } else {
        return overlaps_[a] > overlaps_[b]; //this is the main "sort columns by overlaps"
      }
    };
=======
  auto compare = [&overlaps](const UInt &a, const UInt &b) -> bool
    {return (overlaps[a] == overlaps[b]) ? a > b : overlaps[a] > overlaps[b];};  //for determinism if overlaps match (tieBreaker does not solve that),
  //otherwise we'd return just `return overlaps[a] > overlaps[b]`. 

>>>>>>> b59f646f
  // Do a partial sort to divide the winners from the losers.  This sort is
  // faster than a regular sort because it stops after it partitions the
  // elements about the Nth element, with all elements on their correct side of
  // the Nth element.
/*  
    std::nth_element(
    activeColumns.begin(),
    activeColumns.begin() + numDesired,
    activeColumns.end(),
    compare);
  // Remove the columns which lost the competition.
  activeColumns.resize(numDesired);
  */
  // Finish sorting the winner columns by their overlap.
  std::sort(activeColumns.begin(), activeColumns.end(), compare);
  // Remove sub-threshold winners
  while( !activeColumns.empty() &&
         overlaps[activeColumns.back()] < stimulusThreshold_)
      activeColumns.pop_back();

  activeColumns.resize(std::min(numDesired, (UInt)activeColumns.size()));

  //FIXME not numDesired 
  if(iterationNum_ > 1000) { //need time for learning
    if(activeColumns.size() != numDesired) {
      missed++;
      cout << "missed " << missed << " by " << (numDesired - activeColumns.size()) << " of " << numDesired << " same "<< same_overlap << "\n";
    }
  }
}


void SpatialPooler::inhibitColumnsLocal_(const vector<Real> &overlaps,
                                         const Real density,
                                         vector<UInt> &activeColumns) const {

  //optimization hack: call faster global inh if radius stretches over the whole input field,
  //but this should not occur too ofthen because we want to do local inh
  if(inhibitionRadius_ > *max_element(columnDimensions_.begin(), columnDimensions_.end())) {
    inhibitColumnsGlobal_(overlaps, density, activeColumns);
  //slow path normal local inhibition
  } else {

  activeColumns.clear();

  // Tie-breaking: when overlaps are equal, columns that have already been
  // selected are treated as "bigger". //TODO move this idea to the sort/comparison logic
  vector<bool> activeColumnsDense(numColumns_, false);

  for (UInt column = 0; column < numColumns_; column++) {
    if (overlaps[column] < stimulusThreshold_) {
      continue;
    }

    UInt numNeighbors = 0;
    UInt numBigger = 0;


      if (wrapAround_) {
        for(auto neighbor: WrappingNeighborhood(column, inhibitionRadius_,columnDimensions_)) {
          if (neighbor == column) {
            continue;
          }
          numNeighbors++;

          const Real difference = overlaps[neighbor] - overlaps[column];
          if (difference > 0 || (difference == 0 && activeColumnsDense[neighbor])) {
            numBigger++;
          }
	}
      } else {
        for(auto neighbor: Neighborhood(column, inhibitionRadius_, columnDimensions_)) {
          if (neighbor == column) {
            continue;
          }
          numNeighbors++;

          const Real difference = overlaps[neighbor] - overlaps[column];
          if (difference > 0 || (difference == 0 && activeColumnsDense[neighbor])) {
            numBigger++;
          }
	}
      }

      const UInt numActive = (UInt)(0.5f + (density * (numNeighbors + 1)));
      if (numBigger < numActive) {
        activeColumns.push_back(column);
        activeColumnsDense[column] = true;
      }
  }
  }
}


bool SpatialPooler::isUpdateRound_() const {
  return (iterationNum_ % updatePeriod_) == 0;
}

namespace htm {
std::ostream& operator<< (std::ostream& stream, const SpatialPooler& self)
{
  stream << "Spatial Pooler " << self.connections;
  return stream;
}
}


//----------------------------------------------------------------------
// Debugging helpers
//----------------------------------------------------------------------

// Print the main SP creation parameters
void SpatialPooler::printParameters(std::ostream& out) const {
  out << "------------CPP SpatialPooler Parameters ------------------\n";
  out << "iterationNum                = " << getIterationNum() << std::endl
      << "iterationLearnNum           = " << getIterationLearnNum() << std::endl
      << "numInputs                   = " << getNumInputs() << std::endl
      << "numColumns                  = " << getNumColumns() << std::endl
      << "numActiveColumnsPerInhArea  = " << getNumActiveColumnsPerInhArea()
      << std::endl
      << "potentialPct                = " << getPotentialPct() << std::endl
      << "globalInhibition            = " << getGlobalInhibition() << std::endl
      << "localAreaDensity            = " << getLocalAreaDensity() << std::endl
      << "stimulusThreshold           = " << getStimulusThreshold() << std::endl
      << "synPermActiveInc            = " << getSynPermActiveInc() << std::endl
      << "synPermInactiveDec          = " << getSynPermInactiveDec()
      << std::endl
      << "synPermConnected            = " << getSynPermConnected() << std::endl
      << "minPctOverlapDutyCycles     = " << getMinPctOverlapDutyCycles()
      << std::endl
      << "dutyCyclePeriod             = " << getDutyCyclePeriod() << std::endl
      << "boostStrength               = " << getBoostStrength() << std::endl
      << "spVerbosity                 = " << getSpVerbosity() << std::endl
      << "wrapAround                  = " << getWrapAround() << std::endl
      << "version                     = " << version() << std::endl;
}

void SpatialPooler::printState(const vector<UInt> &state, std::ostream& out) const {
  out << "[  ";
  for (UInt i = 0; i != state.size(); ++i) {
    if (i > 0 && i % 10 == 0) {
      out << "\n   ";
    }
    out << state[i] << " ";
  }
  out << "]\n";
}

void SpatialPooler::printState(const vector<Real> &state, std::ostream& out) const {
  out << "[  ";
  for (UInt i = 0; i != state.size(); ++i) {
    if (i > 0 && i % 10 == 0) {
      out << "\n   ";
    }
    out << state[i];
  }
  out << "]\n";
}


/** equals implementation based on text serialization */
bool SpatialPooler::operator==(const SpatialPooler& o) const{
  // Store the simple variables first.
  if (numInputs_ != o.numInputs_) return false;
  if (numColumns_ != o.numColumns_) return false;
  if (potentialRadius_ != o.potentialRadius_) return false;
  if (potentialPct_ != o.potentialPct_) return false;
  if (initConnectedPct_ != o.initConnectedPct_) return false;
  if (globalInhibition_ != o.globalInhibition_) return false;
  if (numActiveColumnsPerInhArea_ != o.numActiveColumnsPerInhArea_) return false;
  if (localAreaDensity_ != o.localAreaDensity_) return false;
  if (stimulusThreshold_ != o.stimulusThreshold_) return false;
  if (inhibitionRadius_ != o.inhibitionRadius_) return false;
  if (dutyCyclePeriod_ != o.dutyCyclePeriod_) return false;
  if (boostStrength_ != o.boostStrength_) return false;
  if (iterationNum_ != o.iterationNum_) return false;
  if (iterationLearnNum_ != o.iterationLearnNum_) return false;
  if (spVerbosity_ != o.spVerbosity_) return false;
  if (updatePeriod_ != o.updatePeriod_) return false;
  if (synPermInactiveDec_ != o.synPermInactiveDec_) return false;
  if (synPermActiveInc_ != o.synPermActiveInc_) return false;
  if (synPermBelowStimulusInc_ != o.synPermBelowStimulusInc_) return false;
  if (synPermConnected_ != o.synPermConnected_) return false;
  if (minPctOverlapDutyCycles_ != o.minPctOverlapDutyCycles_) return false;
  if (wrapAround_ != o.wrapAround_) return false;

  // compare vectors.
  if (inputDimensions_      != o.inputDimensions_) return false;
  if (columnDimensions_     != o.columnDimensions_) return false;
  if (boostFactors_         != o.boostFactors_) return false;
  if (overlapDutyCycles_    != o.overlapDutyCycles_) return false;
  if (activeDutyCycles_     != o.activeDutyCycles_) return false;
  if (minOverlapDutyCycles_ != o.minOverlapDutyCycles_) return false;

  // compare connections
  if (connections_ != o.connections_) return false;

  //Random
  if (rng_ != o.rng_) return false;
  return true;

}
<|MERGE_RESOLUTION|>--- conflicted
+++ resolved
@@ -172,7 +172,7 @@
 Real SpatialPooler::getBoostStrength() const { return boostStrength_; }
 
 void SpatialPooler::setBoostStrength(Real boostStrength) {
-  NTA_CHECK(boostStrength == 0.0f or boostStrength >= 1.0) << "Boost strength must be >= 1.0, or exactly 0.0 (=disabled).";
+  NTA_CHECK(boostStrength >= 0.0f);
   boostStrength_ = boostStrength;
 }
 
@@ -421,7 +421,7 @@
   synPermConnected_ = synPermConnected;
   minPctOverlapDutyCycles_ = minPctOverlapDutyCycles;
   dutyCyclePeriod_ = dutyCyclePeriod;
-  setBoostStrength(boostStrength);
+  boostStrength_ = boostStrength;
   spVerbosity_ = spVerbosity;
   wrapAround_ = wrapAround;
   updatePeriod_ = 50u;
@@ -499,16 +499,9 @@
 
 void SpatialPooler::boostOverlaps_(const vector<SynapseIdx> &overlaps, //TODO use Eigen sparse vector here
                                    vector<Real> &boosted) const {
-<<<<<<< HEAD
-  if(boostStrength_ < htm::Epsilon) {
-    const auto begin = static_cast<const SynapseIdx*>(overlaps.data());
-    boosted.assign(begin, begin + overlaps.size());
-    return; //boost ~ 0.0, we can skip these computations. 
-=======
   if(boostStrength_ < htm::Epsilon) { //boost ~ 0.0, we can skip these computations, just copy the data
     boosted.assign(overlaps.begin(), overlaps.end());
     return;
->>>>>>> b59f646f
   }
   for (UInt i = 0; i < numColumns_; i++) {
     boosted[i] = overlaps[i] * boostFactors_[i];
@@ -788,13 +781,8 @@
 		    const vector<Real>& actualDensity,
 		    const Real boost,
 	            vector<Real>& output) {
-<<<<<<< HEAD
   //output[i] = exp((targetDensity - actualDensity[i]) * boost); //exponential boosting, default for Numenta
   output[i] = log(actualDensity[i]) / log(targetDensity);
-=======
-  if(boost < htm::Epsilon) return; //skip for disabled boosting
-  output[i] = exp((targetDensity - actualDensity[i]) * boost); //TODO doc this code
->>>>>>> b59f646f
 }
 
 
@@ -893,7 +881,6 @@
   for(UInt i = 0; i < numColumns_; i++)
     activeColumns.push_back(i);
   // Compare the column indexes by their overlap.
-<<<<<<< HEAD
   auto compare = [&overlaps_, &same_overlap](const UInt &a, const UInt &b) -> bool
     {
       if (overlaps_[a] == overlaps_[b]) {
@@ -903,17 +890,12 @@
         return overlaps_[a] > overlaps_[b]; //this is the main "sort columns by overlaps"
       }
     };
-=======
-  auto compare = [&overlaps](const UInt &a, const UInt &b) -> bool
-    {return (overlaps[a] == overlaps[b]) ? a > b : overlaps[a] > overlaps[b];};  //for determinism if overlaps match (tieBreaker does not solve that),
-  //otherwise we'd return just `return overlaps[a] > overlaps[b]`. 
-
->>>>>>> b59f646f
+
   // Do a partial sort to divide the winners from the losers.  This sort is
   // faster than a regular sort because it stops after it partitions the
   // elements about the Nth element, with all elements on their correct side of
   // the Nth element.
-/*  
+/* //TODO remove from this PR 
     std::nth_element(
     activeColumns.begin(),
     activeColumns.begin() + numDesired,
