--- conflicted
+++ resolved
@@ -785,23 +785,8 @@
 
 
 void SpatialPooler::updateBoostFactorsGlobal_() {
-<<<<<<< HEAD
-  Real targetDensity = localAreaDensity_;
-  if (numActiveColumnsPerInhArea_ > 0) {
-    UInt inhibitionArea =
-        (UInt)(pow((Real)(2 * inhibitionRadius_ + 1), (Real)columnDimensions_.size())); //FIXME this is broken 
-    // for nD. SP{2000, 1, 1} has ^3 bigger area -> smaller target density
-    inhibitionArea = min(inhibitionArea, numColumns_);
-    NTA_ASSERT(inhibitionArea > 0);
-    targetDensity = ((Real)numActiveColumnsPerInhArea_) / inhibitionArea;
-    targetDensity = min(targetDensity, (Real)MAX_LOCALAREADENSITY);
-  }
-=======
-  const Real targetDensity = localAreaDensity_;
->>>>>>> bb4f7a6d
-  
   for (UInt i = 0; i < numColumns_; ++i) { 
-    applyBoosting_(i, targetDensity, activeDutyCycles_, boostStrength_, boostFactors_);
+    applyBoosting_(i, localAreaDensity_, activeDutyCycles_, boostStrength_, boostFactors_);
   }
 }
 
