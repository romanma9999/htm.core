--- conflicted
+++ resolved
@@ -1176,13 +1176,9 @@
   Random rng_;
 
 public:
-<<<<<<< HEAD
-  const Connections &connections = connections_;
   mutable Timer tSort, tNth, tWhile;
-=======
   const Connections& connections = connections_; //for inspection of details in connections. Const, so users cannot break the SP internals.
   const Connections& getConnections() const { return connections_; } // as above, but for use in pybind11
->>>>>>> 3f9f8cab
 };
 
 std::ostream & operator<<(std::ostream & out, const SpatialPooler &sp);
