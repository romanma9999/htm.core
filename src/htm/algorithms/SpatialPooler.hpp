--- conflicted
+++ resolved
@@ -846,34 +846,6 @@
 
   void clip_(vector<Real> &perm) const;
 
-<<<<<<< HEAD
-  void raisePermanencesToThreshold_(vector<Real> &perm,
-                                    const vector<UInt> &potential) const;
-
-  /**
-     This function determines each column's overlap with the current
-     input vector.
-
-     The overlap of a column is the number of synapses for that column
-     that are connected (permanence value is greater than
-     '_synPermConnected') to input bits which are turned on. The
-     implementation takes advantage of the SparseBinaryMatrix class to
-     perform this calculation efficiently.
-
-     @param inputVector
-     a int array of 0's and 1's that comprises the input to the spatial
-     pooler.
-
-     @param overlap
-     an int vector containing the overlap score for each column. The
-     overlap score for a column is defined as the number of synapses in
-     a "connected state" (connected synapses) that are connected to
-     input bits which are turned on.
-  */
-  void calculateOverlap_(const SDR &input, vector<SynapseIdx> &overlap, const bool learn = true);
-
-=======
->>>>>>> b7f206f5
   /**
       Performs inhibition. This method calculates the necessary values needed to
       actually perform inhibition and then delegates the task of picking the
@@ -971,7 +943,7 @@
       overlap duty cycle that drops too much below those of their peers. The
       permanence values for such columns are increased.
   */
-  void bumpUpWeakColumns_();
+  void bumpUpWeakColumns_(const std::vector<SynapseIdx>& overlaps);
 
   /**
       Update the inhibition radius. The inhibition radius is a meausre of the
@@ -1209,6 +1181,7 @@
 public:
   const Connections& connections = connections_; //for inspection of details in connections. Const, so users cannot break the SP internals.
   const Connections& getConnections() const { return connections_; } // as above, but for use in pybind11
+  std::vector<SynapseIdx> overlaps_; //TODO only used for 1 test: SPTest.inhibitColumnsLocal(), otherwise can be removed
 };
 
 std::ostream & operator<<(std::ostream & out, const SpatialPooler &sp);
