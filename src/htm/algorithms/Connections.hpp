/* ---------------------------------------------------------------------
 * HTM Community Edition of NuPIC
 * Copyright (C) 2014-2016, Numenta, Inc.
 *
 * This program is free software: you can redistribute it and/or modify
 * it under the terms of the GNU Affero Public License version 3 as
 * published by the Free Software Foundation.
 *
 * This program is distributed in the hope that it will be useful,
 * but WITHOUT ANY WARRANTY; without even the implied warranty of
 * MERCHANTABILITY or FITNESS FOR A PARTICULAR PURPOSE.
 * See the GNU Affero Public License for more details.
 *
 * You should have received a copy of the GNU Affero Public License
 * along with this program.  If not, see http://www.gnu.org/licenses.
 * ---------------------------------------------------------------------- */

/** @file
 * Definitions for the Connections class in C++
 */

#ifndef NTA_CONNECTIONS_HPP
#define NTA_CONNECTIONS_HPP

#include <limits>
#include <map>
#include <unordered_map>
#include <set>
#include <utility>
#include <vector>
#include <deque>

#include <htm/types/Types.hpp>
#include <htm/types/Serializable.hpp>
#include <htm/types/Sdr.hpp>

namespace htm {


//TODO instead of typedefs, use templates for proper type-checking?
using CellIdx   = htm::ElemSparse; // CellIdx must match with ElemSparse, defined in Sdr.hpp
using SegmentIdx= UInt16; /** Index of segment in cell. */
using SynapseIdx= UInt16; /** Index of synapse in segment. */
using Segment   = UInt32;    /** Index of segment's data. */
using Synapse   = UInt32;    /** Index of synapse's data. */
using Permanence= Real32;
constexpr const Permanence minPermanence = static_cast<Permanence>(0.0);
constexpr const Permanence maxPermanence = static_cast<Permanence>(1.0);

 /**
  * Epsilon is defined for the whole math and algorithms of the Numenta
  * Platform, independently of the concrete type chosen to handle floating point
  * numbers.
  *     numeric_limits<float>::epsilon()  == 1.19209e-7
  *     numeric_limits<double>::epsilon() == 2.22045e-16
  */
static constexpr const Permanence Epsilon = static_cast<Permanence>(1e-6);



/**
 * SynapseData class used in Connections.
 *
 * @b Description
 * The SynapseData contains the underlying data for a synapse.
 *
 * @param presynapticCellIdx
 * Cell that this synapse gets input from.
 *
 * @param permanence
 * Permanence of synapse.
 */
struct SynapseData: public Serializable {
  CellIdx presynapticCell;
  Permanence permanence;
  Segment segment;
  Synapse presynapticMapIndex_;
  Synapse id;

  SynapseData() {}

  //Serialization
  CerealAdapter;
  template<class Archive>
  void save_ar(Archive & ar) const {
<<<<<<< HEAD
    ar(cereal::make_nvp("perm", permanence),
       cereal::make_nvp("presyn", presynapticCell));
=======
    ar(CEREAL_NVP(permanence),
       CEREAL_NVP(presynapticCell),
       CEREAL_NVP(segment),
       CEREAL_NVP(presynapticMapIndex_),
       CEREAL_NVP(id)
    );
>>>>>>> 71ee78f3
  }
  template<class Archive>
  void load_ar(Archive & ar) {
    ar( permanence, presynapticCell, segment, presynapticMapIndex_, id);
  }

  //operator==
  bool operator==(const SynapseData& o) const {
    try {
    NTA_CHECK(presynapticCell == o.presynapticCell ) << "SynapseData equals: presynapticCell";
    NTA_CHECK(permanence == o.permanence ) << "SynapseData equals: permanence";
    NTA_CHECK(segment == o.segment ) << "SynapseData equals: segment";
    NTA_CHECK(presynapticMapIndex_ == o.presynapticMapIndex_ ) << "SynapseData equals: presynapticMapIndex_";
    NTA_CHECK(id == o.id ) << "SynapseData equals: id";
    } catch(const htm::Exception& ex) {
      UNUSED(ex);    // this avoids the warning if ex is not used.
      //NTA_WARN << "SynapseData equals: " << ex.what(); //Note: uncomment for debug, tells you 
      //where the diff is. It's perfectly OK for the "exception" to occur, as it just denotes
      //that the data is NOT equal.
      return false;
    }
    return true;
  }
  inline bool operator!=(const SynapseData& o) const { return !operator==(o); }

};

/**
 * SegmentData class used in Connections.
 *
 * @b Description
 * The SegmentData contains the underlying data for a Segment.
 *
 * @param synapses
 * Synapses on this segment.
 *
 * @param cell
 * The cell that this segment is on.
 */
struct SegmentData: public Serializable {
  SegmentData(const CellIdx cell, Segment id, UInt32 lastUsed = 0) : cell(cell), numConnected(0), lastUsed(lastUsed), id(id) {} //default constructor

  std::vector<Synapse> synapses;
  CellIdx cell; //mother cell that this segment originates from
  SynapseIdx numConnected; //number of permanences from `synapses` that are >= synPermConnected, ie connected synapses
  UInt32 lastUsed = 0; //last used time (iteration). Used for segment pruning by "least recently used" (LRU) in `createSegment`
  Segment id; 

  //Serialize
  SegmentData() {}; //empty constructor for serialization, do not use
  CerealAdapter;
  template<class Archive>
  void save_ar(Archive & ar) const {
    ar(CEREAL_NVP(synapses),
       CEREAL_NVP(cell),
       CEREAL_NVP(numConnected),
       CEREAL_NVP(lastUsed),
       CEREAL_NVP(id)
    );
  }
  template<class Archive>
  void load_ar(Archive & ar) {
    ar( synapses, cell, numConnected, lastUsed, id);
  }

  //equals op==
  bool operator==(const SegmentData& o) const {
    try {
      NTA_CHECK(synapses == o.synapses) << "SegmentData equals: synapses";
      NTA_CHECK(cell == o.cell) << "SegmentData equals: cell";
      NTA_CHECK(numConnected == o.numConnected) << "SegmentData equals: numConnected";
      NTA_CHECK(lastUsed == o.lastUsed) << "SegmentData equals: lastUsed";
      NTA_CHECK(id == o.id) << "SegmentData equals: id";

    } catch(const htm::Exception& ex) {
      UNUSED(ex);    // this avoids the warning if ex is not used.
      //NTA_WARN << "SegmentData equals: " << ex.what();
      return false;
    }
    return true;
  }
  inline bool operator!=(const SegmentData& o) const { return !operator==(o); }
};

/**
 * CellData class used in Connections.
 * A cell consists of segments and in Connections is indexed by CellIdx.
 *
 * @b Description
 * The CellData contains the underlying data for a Cell.
 *
 * @param segments
 * Segments on this cell.
 *
 */
struct CellData : public Serializable {
  std::vector<Segment> segments;

  //Serialization
  CerealAdapter;
  template<class Archive>
  void save_ar(Archive & ar) const {
    ar(CEREAL_NVP(segments)
    );
  }
  template<class Archive>
  void load_ar(Archive & ar) {
    ar( segments);
  }

  //operator==
  bool operator==(const CellData& o) const {
    try {
      NTA_CHECK( segments == o.segments ) << "CellData equals: segments";
    } catch(const htm::Exception& ex) {
      UNUSED(ex);    // this avoids the warning if ex is not used.
      //NTA_WARN << "CellData equals: " << ex.what();
      return false;
    }
    return true;
  }
  inline bool operator!=(const CellData& o) const { return !operator==(o); }
};


/**
 * A base class for Connections event handlers.
 *
 * @b Description
 * This acts as a plug-in point for logging / visualizations.
 */
class ConnectionsEventHandler {
public:
  virtual ~ConnectionsEventHandler() {}

  /**
   * Called after a segment is created.
   */
  virtual void onCreateSegment(Segment segment) {}

  /**
   * Called before a segment is destroyed.
   */
  virtual void onDestroySegment(Segment segment) {}

  /**
   * Called after a synapse is created.
   */
  virtual void onCreateSynapse(Synapse synapse) {}

  /**
   * Called before a synapse is destroyed.
   */
  virtual void onDestroySynapse(Synapse synapse) {}

  /**
   * Called after a synapse's permanence crosses the connected threshold.
   */
  virtual void onUpdateSynapsePermanence(Synapse synapse,
                                         Permanence permanence) {}
};

/**
 * Connections implementation in C++.
 *
 * @b Description
 * The Connections class is a data structure that represents the
 * connections of a collection of cells. It is used in the HTM
 * learning algorithms to store and access data related to the
 * connectivity of cells.
 *
 * Its main utility is to provide a common, optimized data structure
 * that all HTM learning algorithms can use. It is flexible enough to
 * support any learning algorithm that operates on a collection of cells.
 *
 * Each type of connection (proximal, distal basal, apical) should be
 * represented by a different instantiation of this class. This class
 * will help compute the activity along those connections due to active
 * input cells. The responsibility for what effect that activity has on
 * the cells and connections lies in the user of this class.
 *
 * This class is optimized to store connections between cells, and
 * compute the activity of cells due to input over the connections.
 *
 * This class assigns each segment a unique "flatIdx" so that it's
 * possible to use a simple vector to associate segments with values.
 * Create a vector of length `connections.segmentFlatListLength()`,
 * iterate over segments and update the vector at index `segment`.
 *
 */
class Connections : public Serializable
 {
public:
  static const UInt16 VERSION = 2;

  /**
   * Connections empty constructor.
   * (Does not call `initialize`.)
   */
  Connections(){};

  /**
   * Connections constructor.
   *
   * @param numCells           Number of cells.
   * @param connectedThreshold Permanence threshold for synapses connecting or
   *                           disconnecting.
   *
   * @params timeseries - Optional, default false.  If true AdaptSegment will not
   * apply the same learning update to a synapse on consequetive cycles, because
   * then staring at the same object for too long will mess up the synapses.
   * IE Highly correlated inputs will cause the synapse permanences to saturate.
   * This change allows it to work with timeseries data which moves very slowly,
   * instead of the usual HTM inputs which reliably change every cycle.  See
   * also (Kropff & Treves, 2007. http://dx.doi.org/10.2976/1.2793335).
   */
  Connections(const CellIdx numCells, 
	      const Permanence connectedThreshold = static_cast<Permanence>(0.5),
              const bool timeseries = false);

  virtual ~Connections() {} 

  /**
   * Initialize connections.
   *
   * @param numCells           Number of cells.
   * @param connectedThreshold Permanence threshold for synapses connecting or
   *                           disconnecting.
   * @param timeseries         See constructor.
   */
  void initialize(const CellIdx numCells, 
		  const Permanence connectedThreshold = static_cast<Permanence>(0.5),
                  const bool timeseries = false);

  /**
   * Creates a segment on the specified cell.
   *
   * @param cell Cell to create segment on.
   *
   * @param maxSegmetsPerCell Optional. Enforce limit on maximum number of segments that can be
   * created on a Cell. If the limit is exceeded, call `destroySegment` to remove least used segments 
   * (ordered by LRU `SegmentData.lastUsed`). Default value is numeric_limits::max() of the data-type, 
   * so effectively disabled. 
   *
   * @retval Unique ID of the created segment `seg`. Use `dataForSegment(seg)` to obtain the segment's data. 
   * Use  `idxOfSegmentOnCell()` to get SegmentIdx of `seg` on this `cell`. 
   *
   */
  Segment createSegment(const CellIdx cell, 
		        const SegmentIdx maxSegmentsPerCell = std::numeric_limits<SegmentIdx>::max());

  /**
   * Creates a synapse on the specified segment that connects to the presynaptic cell.
   *
   * Note 1: If attemping to connect to an already synapsed presynaptic cell, we don't create
   *   a duplicit synapse, and just return early with the existing synapse. 
   *   This has an effect that `connections.synapsesForSegment()` is not ensured to grow (by +1)
   *   after calling `createSynapse()` is the method conditionally skips. Users can query this by
   *   `connections.numSynapses(segment)`.
   *
   *   Explanation:
   *     Biological motivation (?):
   *     There are structural constraints on the shapes of axons & synapses
   *     which prevent a large number duplicate of connections.
   *
   *     It's important to prevent cells from growing duplicate synapses onto a segment,
   *     because otherwise a strong input would be sampled many times and grow many synapses.
   *     That would give such input a stronger connection.
   *     Synapses are supposed to have binary effects (0 or 1) but duplicate synapses give
   *     them (synapses 0/1) varying levels of strength.
   *
   * @param segment         Segment to create synapse on.
   * @param presynapticCell Cell to synapse on.
   * @param permanence      Initial permanence of new synapse. If calling "create" on an existing synapse (same segment, presynapticCell),
   *   then we either keep the old one, or update the old one to have higher permanence (from the new call).
   *
   * @return Created synapse - index to the newly created synapse. Use `dataForSynapse(returnedValue)` to work with it.
   */
  Synapse createSynapse(const Segment segment,
                        const CellIdx presynapticCell,
                        Permanence permanence);



  /**
   * Grow new synapses for disconnected inputs/candidates.
   *
   * For each specified segments, grow synapses to all specified inputs that
   * aren't already connected to the segment. 
   *
   * @param segment - Segment: The segment to modify 
   * @param growthCandidates - vector<Synapse>&: The inputs to connect to 
   * @param initialPermanence - Permanence: The permanence for each added synapse
   * @param maxNew - (optional) size_t, default = 0/unused. If set to [1, growthCandidates.size())
   *   then we subsample the disconnected inputs to be connected. This is used to limit "bursts" when
   *   a huge number of cells/inputs would be newly connected at once. Which would disturb the HTM.
   * @param rng - Random&, used to sample if `maxNew` is used. 
   * @param maxSynapsesPerSegment - (optional) size_t, default=0/off. If >0: enforce limit on max
   *   number of synapses on a segment. If reached, weak synapses will be purged to make space.
   *
   **/
  void growSynapses(const Segment segment, 
		                    const std::vector<Synapse>& growthCandidates, 
				    const Permanence initialPermanence,
				    Random& rng,
				    const size_t maxNew = 0,
				    const size_t maxSynapsesPerSegment = 0
				    );

  /**
   * Destroys segment.
   *
   * @param segment Segment to destroy.
   */
  void destroySegment(const Segment segment);

  /**
   * Destroys synapse.
   *
   * @param synapse Synapse to destroy.
   * @throws if synapse does not exist (ie already removed)
   */
  void destroySynapse(const Synapse synapse);

  /**
   * Updates a synapse's permanence.
   *
   * @param synapse    Synapse to update.
   * @param permanence New permanence.
   */
  void updateSynapsePermanence(const Synapse synapse, 
		               Permanence permanence);

  /**
   * Gets the segments for a cell.
   *
   * @param cell Cell to get segments for.
   *
   * @retval Segments on cell.
   */
  const std::vector<Segment> &segmentsForCell(const CellIdx cell) const {
    return cells_[cell].segments;
  }

  /**
   * Gets the synapses for a segment.
   *
   * @param segment Segment to get synapses for.
   *
   * @retval Synapses on segment.
   */
  const std::vector<Synapse> &synapsesForSegment(const Segment segment) const {
    NTA_ASSERT(segment < segments_.size()) << "Segment out of bounds! " << segment;
    return segments_[segment].synapses;
  }

  /**
   * Gets the cell that this segment is on.
   *
   * @param segment Segment to get the cell for.
   *
   * @retval Cell that this segment is on.
   */
  CellIdx cellForSegment(const Segment segment) const {
    NTA_ASSERT(segmentExists_(segment));
    return segments_[segment].cell;
  }

  /**
   *  Collect all presynaptic cells for segments (inputs)
   *  @param 
   *
   **/
  std::vector<CellIdx> presynapticCellsForSegment(const Segment segment) const;

  /**
   * Gets the index of this segment on its respective cell.
   *
   * @param segment Segment to get the idx for.
   *
   * @retval Index of the segment.
   */
  SegmentIdx idxOnCellForSegment(const Segment segment) const;

  /**
   * Gets the segment that this synapse is on.
   *
   * @param synapse Synapse to get Segment for.
   *
   * @retval Segment that this synapse is on.
   */
  Segment segmentForSynapse(const Synapse synapse) const {
    return synapses_[synapse].segment;
  }

  /**
   * Gets the data for a segment.
   *
   * @param segment Segment to get data for.
   *
   * @retval Segment data.
   */
  const SegmentData &dataForSegment(const Segment segment) const {
    NTA_CHECK(segmentExists_(segment));
    return segments_[segment];
  }
  SegmentData& dataForSegment(const Segment segment) { //editable access, needed by SP
    NTA_CHECK(segmentExists_(segment));
    return segments_[segment];
  }

  /**
   * Gets the data for a synapse.
   *
   * @param synapse Synapse to get data for.
   *
   * @retval Synapse data.
   */
  inline const SynapseData& dataForSynapse(const Synapse synapse) const {
    NTA_CHECK(synapseExists_(synapse, true));
    return synapses_[synapse];
  }

  /**
   * Get the segment at the specified cell and offset.
   *
   * @param cell The cell that the segment is on.
   * @param idx The index of the segment on the cell.
   *
   * @retval Segment
   */
  inline Segment getSegment(const CellIdx cell, const SegmentIdx idx) const {
    return cells_[cell].segments[idx];
  }

  /**
   * Get the vector length needed to use segments as indices.
   *
   * @retval A vector length
   */
  inline size_t segmentFlatListLength() const noexcept { return segments_.size(); };

  /**
   * Compare two segments. Returns true if a < b.
   *
   * Segments are ordered first by cell, then by their order on the cell.
   *
   * @param a Left segment to compare
   * @param b Right segment to compare
   *
   * @retval true if a < b, false otherwise.
   */
  bool compareSegments(const Segment a, const Segment b) const;

  /**
   * Returns the synapses for the source cell that they synapse on.
   *
   * @param presynapticCell(int) Source cell index
   *
   * @return Synapse indices
   */
  std::vector<Synapse> synapsesForPresynapticCell(const CellIdx presynapticCell) const;

  /**
   * For use with time-series datasets.
   */
  void reset() noexcept;

  /**
   * Compute the segment excitations for a vector of active presynaptic
   * cells.
   *
   * The output vectors aren't grown or cleared. They must be
   * preinitialized with the length returned by
   * getSegmentFlatVectorLength().
   *
   * @param (optional) numActivePotentialSynapsesForSegment
   * An output vector for active potential synapse counts per segment.
   *
   * @param activePresynapticCells
   * Active cells in the input.
   *
   * @param bool learn : enable learning updates (default true)
   *
   * @return numActiveConnectedSynapsesForSegment
   * An output vector for active connected synapse counts per segment.
   *
   */
  std::vector<SynapseIdx> computeActivity(
                       std::vector<SynapseIdx> &numActivePotentialSynapsesForSegment,
                       const std::vector<CellIdx> &activePresynapticCells,
		       const bool learn = true);

  std::vector<SynapseIdx> computeActivity(const std::vector<CellIdx> &activePresynapticCells, 
		                          const bool learn = true);

  /**
   * The primary method in charge of learning.   Adapts the permanence values of
   * the synapses based on the input SDR.  Learning is applied to a single
   * segment.  Permanence values are increased for synapses connected to input
   * bits that are turned on, and decreased for synapses connected to inputs
   * bits that are turned off.
   *
   * @param segment  Index of segment to apply learning to.  Is returned by 
   *        method getSegment.
   * @param inputVector  An SDR
   * @param increment  Change in permanence for synapses with active presynapses.
   * @param decrement  Change in permanence for synapses with inactive presynapses.
   * @param pruneZeroSynapses (default false) If set, synapses that reach minPermanence(aka. "zero")
   *        are removed. This is used in TemporalMemory.
   * @param segmentThreshold (optional) (default 0) Minimum number of connected synapses for a segment
   *        to be considered active. @see raisePermenencesToThreshold(). Equivalent to `SP.stimulusThreshold`.
   *        If `pruneZeroSynapses` is used and synapses are removed, if the amount of synapses drops below 
   *        `segmentThreshold`, we'll remove the segment as it can never become active again. See `destroySegment`.
   */
  void adaptSegment(const Segment segment,
                    const SDR &inputs,
                    const Permanence increment,
                    const Permanence decrement,
		    const bool pruneZeroSynapses = false,
		    const UInt segmentThreshold = 0);

  /**
   * Ensures a minimum number of connected synapses.  This raises permance
   * values until the desired number of synapses have permanences above the
   * connectedThreshold.  This is applied to a single segment.
   *
   * @param segment  Index of segment in connections. Is returned by method getSegment.
   * @param segmentThreshold  Desired number of connected synapses.
   */
  void raisePermanencesToThreshold(const Segment    segment,
                                   const UInt       segmentThreshold);


  /**
   *  iteration: ever increasing step count. 
   *  Increases each main call to "compute". Since connections has more
   *  methods that are called instead of compute (adaptSegment, computeActivity,..)
   *  this counter is increased in @ref `computeActivity` as it is called by both
   *  SP & TM. 
   */
//!  const UInt32& iteration = iteration_; //FIXME cannot construct iteration like this?
  UInt32 iteration() const noexcept { return iteration_; }


  /**
   * Ensures that the number of connected synapses is sane.  This method
   * controls the sparsity of the synaptic connections, which is important for
   * the segment to detect things.  If there are too few connections then the
   * segment will not detect anything, and if there are too many connections
   * then the segment will detect everything.
   *
   * See file: docs/synapse_competition.docx
   *
   * This method connects and disconnects synapses by uniformly changing the
   * permanences of all synapses on the segment.
   *
   * @param segment  Index of segment in connections. Is returned by method getSegment.
   * @param minimumSynapses Minimum number of connected synapses allowed on this segment (inclusive).
   * @param maximumSynapses Maximum number of connected synapses allowed on this segment (inclusive).
   */
  void synapseCompetition(  const Segment    segment,
                            const SynapseIdx minimumSynapses,
                            const SynapseIdx maximumSynapses);


  /**
   * Modify all permanence on the given segment, uniformly.
   *
   * @param segment  Index of segment on cell. Is returned by method getSegment.
   * @param delta  Change in permanence value
   */
  void bumpSegment(const Segment segment, const Permanence delta);

  /**
   * Destroy the synapses with the lowest permanence values.  This method is
   * useful for making room for more synapses on a segment which is already
   * full.
   *
   * @param segment - Index of segment in Connections, to be modified.
   * @param nDestroy - Must be greater than or equal to zero!
   * @param excludeCells - Presynaptic cells which will NOT have any synapses destroyed.
   */
  void destroyMinPermanenceSynapses(const Segment segment, 
		                    const size_t nDestroy,
                                    const SDR_sparse_t &excludeCells = {});

  /**
   * Print diagnostic info
   */
  friend std::ostream& operator<< (std::ostream& stream, const Connections& self);


  // Serialization
  CerealAdapter;
  template<class Archive>
  void save_ar(Archive & ar) const {
    ar(CEREAL_NVP(connectedThreshold_));
    ar(CEREAL_NVP(iteration_));
    ar(CEREAL_NVP(cells_));
    ar(CEREAL_NVP(segments_));
    ar(CEREAL_NVP(synapses_));

    ar(CEREAL_NVP(destroyedSynapses_));
    ar(CEREAL_NVP(destroyedSegments_));

    ar(CEREAL_NVP(potentialSynapsesForPresynapticCell_));
    ar(CEREAL_NVP(connectedSynapsesForPresynapticCell_));
    ar(CEREAL_NVP(potentialSegmentsForPresynapticCell_));
    ar(CEREAL_NVP(connectedSegmentsForPresynapticCell_));

    ar(CEREAL_NVP(nextSegmentOrdinal_));
    ar(CEREAL_NVP(nextSynapseOrdinal_));

    ar(CEREAL_NVP(timeseries_));
    ar(CEREAL_NVP(previousUpdates_));
    ar(CEREAL_NVP(currentUpdates_));

    ar(CEREAL_NVP(prunedSyns_));
    ar(CEREAL_NVP(prunedSegs_));
  }

  template<class Archive>
  void load_ar(Archive & ar) {
    ar(CEREAL_NVP(connectedThreshold_));
    ar(CEREAL_NVP(iteration_));
    //!initialize(numCells, connectedThreshold_); //initialize Connections //Note: we actually don't call Connections
    //initialize() as all the members are de/serialized. 
    ar(CEREAL_NVP(cells_));
    ar(CEREAL_NVP(segments_));
    ar(CEREAL_NVP(synapses_));

    ar(CEREAL_NVP(destroyedSynapses_));
    ar(CEREAL_NVP(destroyedSegments_));

    ar(CEREAL_NVP(potentialSynapsesForPresynapticCell_));
    ar(CEREAL_NVP(connectedSynapsesForPresynapticCell_));
    ar(CEREAL_NVP(potentialSegmentsForPresynapticCell_));
    ar(CEREAL_NVP(connectedSegmentsForPresynapticCell_));

    ar(CEREAL_NVP(nextSegmentOrdinal_));
    ar(CEREAL_NVP(nextSynapseOrdinal_));

    ar(CEREAL_NVP(timeseries_));
    ar(CEREAL_NVP(previousUpdates_));
    ar(CEREAL_NVP(currentUpdates_));

    ar(CEREAL_NVP(prunedSyns_));
    ar(CEREAL_NVP(prunedSegs_));
  }

  /**
   * Gets the number of cells.
   *
   * @retval Number of cells.
   */
  size_t numCells() const noexcept { return cells_.size(); }

  constexpr Permanence getConnectedThreshold() const noexcept { return connectedThreshold_; }

  /**
   * Gets the number of segments.
   *
   * @retval Number of segments.
   */
  size_t numSegments() const { 
	  NTA_ASSERT(segments_.size() >= destroyedSegments_);
	  return segments_.size() - destroyedSegments_; 
  }

  /**
   * Gets the number of segments on a cell.
   *
   * @retval Number of segments.
   */
  size_t numSegments(const CellIdx cell) const { 
	  return cells_[cell].segments.size(); 
  }

  /**
   * Gets the number of synapses.
   *
   * @retval Number of synapses.
   */
  size_t numSynapses() const {
    NTA_ASSERT(synapses_.size() >= destroyedSynapses_);
    return synapses_.size() - destroyedSynapses_;
  }

  /**
   * Gets the number of synapses on a segment.
   *
   * @retval Number of synapses.
   */
  size_t numSynapses(const Segment segment) const { 
	  return segments_[segment].synapses.size(); 
  }

  /**
   * Comparison operator.
   */
  bool operator==(const Connections &other) const;
  inline bool operator!=(const Connections &other) const { return !operator==(other); }

  /**
   * Add a connections events handler.
   *
   * The Connections instance takes ownership of the eventHandlers
   * object. Don't delete it. When calling from Python, call
   * eventHandlers.__disown__() to avoid garbage-collecting the object
   * while this instance is still using it. It will be deleted on
   * `unsubscribe`.
   *
   * @param handler
   * An object implementing the ConnectionsEventHandler interface
   *
   * @retval Unsubscribe token
   */
  UInt32 subscribe(ConnectionsEventHandler *handler);

  /**
   * Remove an event handler.
   *
   * @param token
   * The return value of `subscribe`.
   */
  void unsubscribe(UInt32 token);

protected:
  /**
   * Check whether this segment still exists on its cell.
   *
   * @param Segment
   *
   * @retval True if it's still in its cell's segment list.
   */
  bool segmentExists_(const Segment segment) const;

  /**
   * Check whether this synapse still exists "in Connections" ( on its segment).
   * After calling `synapseCreate()` this should be True, after `synapseDestroy()` 
   * its False.
   *
   * Note: 
   *
   * @param Synapse
   * @param fast - bool, default false. If false, run the slow, proper check that is always correct. 
   *   If true, we use a "hack" for speed, where destroySynapse sets synapseData.permanence=-1,
   *   so we can check and compare alter, if ==-1 then synapse is "removed". 
   *   The problem is that synapseData are never truly removed. 
   *   #TODO instead of vector<SynapseData> synapses_, try map<Synapse, SynapseData>, that way, we can properly remove (and check).
   *
   * @retval True if synapse is valid (not removed, it's still in its segment's synapse list)
   */
  bool synapseExists_(const Synapse synapse, bool fast = false) const;

  /**
   * Remove a synapse from presynaptic maps.
   *
   * @param Synapse Index of synapse in presynaptic vector.
   *
   * @param vector<Synapse> ynapsesForPresynapticCell must a vector from be
   * either potentialSynapsesForPresynapticCell_ or
   * connectedSynapsesForPresynapticCell_, depending on whether the synapse is
   * connected or not.
   *
   * @param vector<Synapse> segmentsForPresynapticCell must be a vector from
   * either potentialSegmentsForPresynapticCell_ or
   * connectedSegmentsForPresynapticCell_, depending on whether the synapse is
   * connected or not.
   */
  void removeSynapseFromPresynapticMap_(const Synapse index,
                              std::vector<Synapse> &synapsesForPresynapticCell,
                              std::vector<Segment> &segmentsForPresynapticCell);

  /** 
   *  Remove least recently used Segment from cell. 
   */
  void pruneLRUSegment_(const CellIdx& cell);

private:
  std::vector<CellData>    cells_;
  std::vector<SegmentData> segments_;
  size_t                   destroyedSegments_ = 0;
  std::vector<SynapseData> synapses_;
  size_t                   destroyedSynapses_ = 0;
  Permanence               connectedThreshold_; //TODO make const
  UInt32 iteration_ = 0;

  // Extra bookkeeping for faster computing of segment activity.
 
  struct identity { constexpr size_t operator()( const CellIdx t ) const noexcept { return t; };   };	//TODO in c++20 use std::identity 

  std::unordered_map<CellIdx, std::vector<Synapse>, identity> potentialSynapsesForPresynapticCell_;
  std::unordered_map<CellIdx, std::vector<Synapse>, identity> connectedSynapsesForPresynapticCell_;
  std::unordered_map<CellIdx, std::vector<Segment>, identity> potentialSegmentsForPresynapticCell_;
  std::unordered_map<CellIdx, std::vector<Segment>, identity> connectedSegmentsForPresynapticCell_;

  Segment nextSegmentOrdinal_ = 0;
  Synapse nextSynapseOrdinal_ = 0;

  // These three members should be used when working with highly correlated
  // data. The vectors store the permanence changes made by adaptSegment.
  bool timeseries_;
  std::vector<Permanence> previousUpdates_;
  std::vector<Permanence> currentUpdates_;

  //for prune statistics
  Synapse prunedSyns_ = 0; //how many synapses have been removed?
  Segment prunedSegs_ = 0;

  //for listeners //TODO listeners are not serialized, nor included in equals ==
  UInt32 nextEventToken_;
  std::map<UInt32, ConnectionsEventHandler *> eventHandlers_;
}; // end class Connections

} // end namespace htm

#endif // NTA_CONNECTIONS_HPP<|MERGE_RESOLUTION|>--- conflicted
+++ resolved
@@ -83,17 +83,12 @@
   CerealAdapter;
   template<class Archive>
   void save_ar(Archive & ar) const {
-<<<<<<< HEAD
-    ar(cereal::make_nvp("perm", permanence),
-       cereal::make_nvp("presyn", presynapticCell));
-=======
     ar(CEREAL_NVP(permanence),
        CEREAL_NVP(presynapticCell),
        CEREAL_NVP(segment),
        CEREAL_NVP(presynapticMapIndex_),
        CEREAL_NVP(id)
     );
->>>>>>> 71ee78f3
   }
   template<class Archive>
   void load_ar(Archive & ar) {
