/* ---------------------------------------------------------------------
 * Copyright (C) 2018, David McDougall.
 *
 * This program is free software: you can redistribute it and/or modify
 * it under the terms of the GNU Affero Public License version 3 as
 * published by the Free Software Foundation.
 *
 * This program is distributed in the hope that it will be useful,
 * but WITHOUT ANY WARRANTY; without even the implied warranty of
 * MERCHANTABILITY or FITNESS FOR A PARTICULAR PURPOSE.
 * See the GNU Affero Public License for more details.
 *
 * You should have received a copy of the GNU Affero Public License
 * along with this program.  If not, see http://www.gnu.org/licenses.
 * ----------------------------------------------------------------------
 */

/**
 * Solving the MNIST dataset with Spatial Pooler.
 *
 * This consists of a simple black & white image encoder, a spatial pool, and an
 * SDR classifier.  The task is to recognise images of hand written numbers 0-9.
 * This should score at least 95%.
 */

#include <algorithm>
#include <cstdint> //uint8_t
#include <iostream>
#include <fstream>      // std::ofstream
#include <vector>

#include <nupic/algorithms/SpatialPooler.hpp>
#include <nupic/algorithms/ColumnPooler.cpp>
#include <nupic/algorithms/SDRClassifier.hpp>
#include <nupic/utils/SdrMetrics.hpp>

#include <mnist/mnist_reader.hpp> // MNIST data itself + read methods, namespace mnist::

namespace examples {

using namespace std;
using namespace nupic;
namespace column_pooler = nupic::algorithms::column_pooler;

using nupic::algorithms::spatial_pooler::SpatialPooler;
using namespace nupic::algorithms::column_pooler;
using nupic::algorithms::connections::Permanence;
using nupic::algorithms::sdr_classifier::Classifier;
using nupic::algorithms::sdr_classifier::argmax;


class MNIST {

  private:
    bool spNotCp;
    SpatialPooler sp;
    column_pooler::ColumnPooler cp;
    sdr::SDR input;
    sdr::SDR columns;
    Classifier clsr;
    mnist::MNIST_dataset<std::vector, std::vector<uint8_t>, uint8_t> dataset;

  public:
    UInt verbosity = 1;
    const UInt train_dataset_iterations = 1u;


void setup(bool spNotCp = false)
{
  input.initialize({28, 28});

  this->spNotCp = spNotCp;
  if( spNotCp ) {
    sp.initialize(
      /* inputDimensions */             input.dimensions,
      /* columnDimensions */            {28, 28}, //mostly affects speed, to some threshold accuracy only marginally
      /* potentialRadius */             5u,
      /* potentialPct */                0.5f,
      /* globalInhibition */            false,
      /* localAreaDensity */            0.20f,  //% active bits, //quite important variable (speed x accuracy)
      /* numActiveColumnsPerInhArea */  -1,
      /* stimulusThreshold */           6u,
      /* synPermInactiveDec */          0.005f,
      /* synPermActiveInc */            0.01f,
      /* synPermConnected */            0.4f,
      /* minPctOverlapDutyCycles */     0.001f,
      /* dutyCyclePeriod */             1402,
      /* boostStrength */               2.5f, //boosting does help
      /* seed */                        93u,
      /* spVerbosity */                 1u,
      /* wrapAround */                  false); //wrap is false for this problem

      columns.initialize({sp.getNumColumns()});
  }
  else
  {
    Parameters params;
    params.proximalInputDimensions     = input.dimensions;
    params.distalInputDimensions       = {0};
    params.inhibitionDimensions        = {10, 10};
    params.cellsPerInhibitionArea      = 200;
    params.minSparsity                 = .015;
    params.maxBurstSparsity            = .015;
    params.maxDepolarizedSparsity      = .015;
    params.potentialPool               = DefaultTopology(.90, 4., false);
    params.proximalSegments            = 1;
    params.proximalSegmentThreshold    = 3;
    params.proximalIncrement           = .032;
    params.proximalDecrement           = .00928;
    params.proximalSynapseThreshold    = .422;
    params.proximalInitialPermanence   = defaultProximalInitialPermanence(0.422f, 0.5f);
    params.distalMaxSegments           = 0;
    params.distalMaxSynapsesPerSegment = 0;
    params.distalSegmentThreshold      = 0;
    params.distalSegmentMatch          = 0;
    params.distalAddSynapses           = 0;
    params.distalIncrement             = 0;
    params.distalDecrement             = 0;
    params.distalMispredictDecrement   = 0;
    params.distalSynapseThreshold      = 0;
    params.stabilityRate               = 0;
    params.fatigueRate                 = 0;
    params.period                      = 1402;
    params.seed                        = 0;
    params.verbose                     = verbosity;
    cp.initialize( params );

    columns.initialize(cp.cellDimensions);
    // Save the connections to file for postmortem analysis.
    ofstream dump("mnist_sp_initial.connections", ofstream::binary | ofstream::trunc | ofstream::out);
    cp.proximalConnections.save( dump );
    dump.close();
  }

  // Save the connections to file for postmortem analysis.
  ofstream dump("mnist_sp_initial.connections", ofstream::binary | ofstream::trunc | ofstream::out);
  sp.connections.save( dump );
  dump.close();

  clsr.initialize( /* alpha */ 0.001f);

  dataset = mnist::read_dataset<std::vector, std::vector, uint8_t, uint8_t>(string("../ThirdParty/mnist_data/mnist-src/")); //from CMake
}

void train()
{
  if(verbosity)
    cout << "Training for " << (train_dataset_iterations * dataset.training_labels.size())
         << " cycles ..." << endl;
  size_t i = 0;

  sdr::Metrics inputStats(input,    1402);
  sdr::Metrics columnStats(columns, 1402);

  for(auto epoch = 0u; epoch < train_dataset_iterations; epoch++) {
    NTA_INFO << "epoch " << epoch;
    // Shuffle the training data.
    vector<UInt> index( dataset.training_labels.size() );
    for(auto s = 0u; s < dataset.training_labels.size(); s++)
      index[s] = s;

    Random().shuffle( index.begin(), index.end() );

    for(const auto idx : index) { // index = order of label (shuffeled)
      // Get the input & label
      const auto image = dataset.training_images.at(idx);
      const UInt label  = dataset.training_labels.at(idx);

      // Compute & Train
      input.setDense( image );
      if( spNotCp )
        sp.compute(input, true, columns);
      else {
        cp.reset();
        cp.compute(input, true);
        columns.setSDR( cp.activeCells );
      }

      clsr.learn(columns, {label});
      if( verbosity && (++i % 1000 == 0) ) cout << "." << flush;
    }
    if( verbosity ) cout << endl;
  }
  cout << "epoch ended" << endl;
  cout << "inputStats "  << inputStats << endl;
  cout << "columnStats " << columnStats << endl;
<<<<<<< HEAD
  cout << cp.proximalConnections << endl;

  // Save the connections to file for postmortem analysis.
  ofstream dump("mnist_sp_learned.connections", ofstream::binary | ofstream::trunc | ofstream::out);
  cp.proximalConnections.save( dump );
  dump.close();

  ofstream af_dump("mnist_sp.af", ofstream::trunc | ofstream::out);
  for( const auto af : columnStats.activationFrequency.activationFrequency)
    af_dump << af << ", ";
  af_dump.close();
=======
  cout << sp << endl;

  // Save the connections to file for postmortem analysis.
  ofstream dump("mnist_sp_learned.connections", ofstream::binary | ofstream::trunc | ofstream::out);
  sp.connections.save( dump );
  dump.close();
>>>>>>> 7c3df28e
}

void test() {
  // Test
  Real score = 0;
  UInt n_samples = 0;
  if(verbosity)
    cout << "Testing for " << dataset.test_labels.size() << " cycles ..." << endl;
  for(UInt i = 0; i < dataset.test_labels.size(); i++) {
    // Get the input & label
    const auto image  = dataset.test_images.at(i);
    const UInt label  = dataset.test_labels.at(i);

    // Compute
    input.setDense( image );
    if( spNotCp )
      sp.compute(input, false, columns);
    else {
      cp.reset();
      cp.compute(input, false);
      columns.setSDR( cp.activeCells );
    }

    if( argmax( clsr.infer( columns ) ) == label)
        score += 1;
    n_samples += 1;
    if( verbosity && i % 1000 == 0 ) cout << "." << flush;
  }
  if( verbosity ) cout << endl;
  cout << "Score: " << 100.0 * score / n_samples << "% " << endl;
}

};  // End class MNIST
}   // End namespace examples

int main(int argc, char **argv) {
  examples::MNIST m;
  m.setup();
  m.train();
  m.test();

  return 0;
}
<|MERGE_RESOLUTION|>--- conflicted
+++ resolved
@@ -132,11 +132,6 @@
     dump.close();
   }
 
-  // Save the connections to file for postmortem analysis.
-  ofstream dump("mnist_sp_initial.connections", ofstream::binary | ofstream::trunc | ofstream::out);
-  sp.connections.save( dump );
-  dump.close();
-
   clsr.initialize( /* alpha */ 0.001f);
 
   dataset = mnist::read_dataset<std::vector, std::vector, uint8_t, uint8_t>(string("../ThirdParty/mnist_data/mnist-src/")); //from CMake
@@ -184,7 +179,6 @@
   cout << "epoch ended" << endl;
   cout << "inputStats "  << inputStats << endl;
   cout << "columnStats " << columnStats << endl;
-<<<<<<< HEAD
   cout << cp.proximalConnections << endl;
 
   // Save the connections to file for postmortem analysis.
@@ -196,14 +190,6 @@
   for( const auto af : columnStats.activationFrequency.activationFrequency)
     af_dump << af << ", ";
   af_dump.close();
-=======
-  cout << sp << endl;
-
-  // Save the connections to file for postmortem analysis.
-  ofstream dump("mnist_sp_learned.connections", ofstream::binary | ofstream::trunc | ofstream::out);
-  sp.connections.save( dump );
-  dump.close();
->>>>>>> 7c3df28e
 }
 
 void test() {
