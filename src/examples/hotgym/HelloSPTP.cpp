/* ---------------------------------------------------------------------
 * HTM Community Edition of NuPIC
 * Copyright (C) 2013-2015, Numenta, Inc.
 *
 * This program is free software: you can redistribute it and/or modify
 * it under the terms of the GNU Affero Public License version 3 as
 * published by the Free Software Foundation.
 *
 * This program is distributed in the hope that it will be useful,
 * but WITHOUT ANY WARRANTY; without even the implied warranty of
 * MERCHANTABILITY or FITNESS FOR A PARTICULAR PURPOSE.
 * See the GNU Affero Public License for more details.
 *
 * You should have received a copy of the GNU Affero Public License
 * along with this program.  If not, see http://www.gnu.org/licenses.
 * --------------------------------------------------------------------- */

#include <algorithm> // std::generate
#include <iostream>
#include <vector>

#include "HelloSPTP.hpp"

#include "htm/algorithms/TemporalMemory.hpp"
#include "htm/algorithms/SpatialPooler.hpp"
#include "htm/encoders/RandomDistributedScalarEncoder.hpp"
#include "htm/algorithms/AnomalyLikelihood.hpp"

#include "htm/types/Sdr.hpp"
#include "htm/utils/Random.hpp"
#include "htm/utils/MovingAverage.hpp"
#include "htm/utils/SdrMetrics.hpp"

namespace examples {

using namespace std;
using namespace htm;


// work-load
Real64 BenchmarkHotgym::run(UInt EPOCHS, bool useSPlocal, bool useSPglobal, bool useTM, const UInt COLS, const UInt DIM_INPUT, const UInt CELLS)
{
#ifndef NDEBUG
EPOCHS = 2; // make test faster in Debug
#endif

#if defined __aarch64__ || defined __arm__
#undef _ARCH_DETERMINISTIC
#else
#define _ARCH_DETERMINISTIC
#endif

  if(useTM ) {
	  NTA_CHECK(useSPlocal or useSPglobal) << "using TM requires a SP too";
  }

  std::cout << "starting test. DIM_INPUT=" << DIM_INPUT
  		<< ", DIM=" << COLS << ", CELLS=" << CELLS << std::endl;
  std::cout << "EPOCHS = " << EPOCHS << std::endl;


  // initialize SP, TM, AnomalyLikelihood
  tInit.start();
  RDSE_Parameters encParams;
  encParams.sparsity = 0.2f; //20% of the encoding are active bits (1's)
  encParams.size = DIM_INPUT; //the encoder is not optimal, it's to stress-test the SP,TM
//  encParams.resolution = 0.002f;
  encParams.radius = 0.03f;
  encParams.seed = 2019u;
  RandomDistributedScalarEncoder enc( encParams );
  SpatialPooler spGlobal(enc.dimensions, vector<UInt>{COLS}); // Spatial pooler with globalInh
  SpatialPooler  spLocal(enc.dimensions, vector<UInt>{COLS}); // Spatial pooler with local inh
  spGlobal.setGlobalInhibition(true);
  spLocal.setGlobalInhibition(false);
  Random rnd(42); //uses fixed seed for deterministic output checks

  TemporalMemory tm(vector<UInt>{COLS}, CELLS);

  AnomalyLikelihood anLikelihood;
  tInit.stop();

  // data for processing input
  SDR input(enc.dimensions);
  SDR outSPglobal(spGlobal.getColumnDimensions()); // active array, output of SP/TM
  SDR outSPlocal(spLocal.getColumnDimensions()); //for SPlocal
  SDR outSP(vector<UInt>{COLS});
  SDR outTM(spGlobal.getColumnDimensions()); 
  Real an = 0.0f, anLikely = 0.0f; //for anomaly:
  MovingAverage avgAnom10(1000); //chose the window large enough so there's (some) periodicity in the patter, so TM can learn something

  //metrics
  Metrics statsInput(input, 1000);
  Metrics statsSPlocal(outSPlocal, 1000);
  Metrics statsSPglobal(outSPglobal, 1000);
  Metrics statsTM(outTM, 1000);

  /*
   * For example: fn = sin(x) -> periodic >= 2Pi ~ 6.3 && x+=0.01 -> 630 steps to 1st period -> window >= 630
   */
  Real avgAnomOld_ = 1.0;
  NTA_CHECK(avgAnomOld_ >= avgAnom10.getCurrentAvg()) << "TM should learn and avg anomalies improve, but we got: "
    << avgAnomOld_ << " and now: " << avgAnom10.getCurrentAvg(); //invariant


  // Start a stopwatch timer
  printf("starting:  %d iterations.", EPOCHS);
  tAll.start();

  //run
  float x=0.0f;
  for (UInt e = 0; e < EPOCHS; e++) { //FIXME EPOCHS is actually steps, there's just 1 pass through data/epoch.

    //Encode
    tEnc.start();
    x+=0.01f; //step size for fn(x)
    enc.encode(sin(x), input); //model sin(x) function //TODO replace with CSV data
//    cout << x << "\n" << sin(x) << "\n" << input << "\n\n";
    tEnc.stop();

    tRng.start();
    input.addNoise(0.01f, rnd); //change 1% of the SDR for each iteration, this makes a random sequence, but seemingly stable
    tRng.stop();

    //SP (global and local)
    if(useSPlocal) {
    tSPloc.start();
    spLocal.compute(input, true, outSPlocal);
    tSPloc.stop();
    }

    if(useSPglobal) {
    tSPglob.start();
    spGlobal.compute(input, true, outSPglobal);
    tSPglob.stop();
    }
    outSP = outSPglobal; //toggle if local/global SP is used further down the chain (TM, Anomaly)

    // TM
    if(useTM) {
    tTM.start();
      tm.compute(outSP, true /*learn*/); //to uses output of SPglobal
      tm.activateDendrites(); //required to enable tm.getPredictiveCells()
      outTM = tm.cellsToColumns( tm.getPredictiveCells() );
      tTM.stop();
    }


    //Anomaly (pure x likelihood)
    an = tm.anomaly;
    avgAnom10.compute(an); //moving average
    if(e % 1000 == 0) {
      NTA_CHECK(avgAnomOld_ >= avgAnom10.getCurrentAvg()) << "TM should learn and avg anomalies improve, but we got: "
        << avgAnomOld_ << " and now: " << avgAnom10.getCurrentAvg(); //invariant
      avgAnomOld_ = avgAnom10.getCurrentAvg(); //update
    }
    tAnLikelihood.start();
    anLikely = anLikelihood.anomalyProbability(an); 
    tAnLikelihood.stop();


    // print
    if (e == EPOCHS - 1) {
      tAll.stop();

      //print connections stats
      cout << "\nInput :\n" << statsInput
	   << "\nSP(local) " << spLocal.connections
	   << "\nSP(local) " << statsSPlocal
           << "\nSP(global) " << spGlobal.connections
	   << "\nSP(global) " << statsSPglobal
           << "\nTM " << tm.connections 
	   << "\nTM " << statsTM
	   << "\n";

      // output values
      cout << "Epoch = " << e+1 << endl;
      cout << "Anomaly = " << an << endl;
      cout << "Anomaly (avg) = " << avgAnom10.getCurrentAvg() << endl;
      cout << "Anomaly (Likelihood) = " << anLikely << endl;
      cout << "input = " << input << endl;
      if(useSPlocal) cout << "SP (g)= " << outSP << endl;
      if(useSPlocal) cout << "SP (l)= " << outSPlocal <<endl;
      if(useTM) cout << "TM= " << outTM << endl;

      //timers
      cout << "==============TIMERS============" << endl;
      cout << "Init:\t" << tInit.getElapsed() << endl;
      cout << "Random:\t" << tRng.getElapsed() << endl;
      cout << "Encode:\t" << tEnc.getElapsed() << endl;
      if(useSPlocal)  cout << "SP (l):\t" << tSPloc.getElapsed()*1.0f  << endl;
      if(useSPglobal) cout << "SP (g):\t" << tSPglob.getElapsed() << endl;
      if(useTM) cout << "TM:\t" << tTM.getElapsed() << endl;
      cout << "AN:\t" << tAnLikelihood.getElapsed() << endl;

      // check deterministic SP, TM output 
      SDR goldEnc({DIM_INPUT});
      const SDR_sparse_t deterministicEnc{
        0, 4, 13, 21, 24, 30, 32, 37, 40, 46, 47, 48, 50, 51, 64, 68, 79, 81, 89, 97, 99, 114, 120, 135, 136, 140, 141, 143, 144, 147, 151, 155, 161, 162, 164, 165, 169, 172, 174, 179, 181, 192, 201, 204, 205, 210, 213, 226, 227, 237, 242, 247, 249, 254, 255, 262, 268, 271, 282, 283, 295, 302, 306, 307, 317, 330, 349, 353, 366, 380, 383, 393, 404, 409, 410, 420, 422, 441,446, 447, 456, 458, 464, 468, 476, 497, 499, 512, 521, 528, 531, 534, 538, 539, 541, 545, 550, 557, 562, 565, 575, 581, 589, 592, 599, 613, 617, 622, 647, 652, 686, 687, 691, 699, 704, 710, 713, 716, 722, 729, 736, 740, 747, 749, 753, 754, 758, 766, 778, 790, 791, 797, 800, 808, 809, 812, 815, 826, 828, 830, 837, 852, 853, 856, 863, 864, 873, 878, 882, 885, 893, 894, 895, 905, 906, 914, 915, 920, 924, 927, 937, 939, 944, 947, 951, 954, 956, 967, 968, 969, 973, 975, 976, 979, 981, 991, 998
      };
      goldEnc.setSparse(deterministicEnc);

      SDR goldSP({COLS});
      const SDR_sparse_t deterministicSP{
        62, 72, 73, 82, 85, 102, 263, 277, 287, 303, 306, 308, 309, 322, 337, 339, 340, 352, 370, 493, 1094, 1095, 1114, 1115, 1120, 1463, 1512, 1518, 1647, 1651, 1691, 1694, 1729, 1745, 1746, 1760, 1770, 1774, 1775, 1781, 1797, 1798, 1803, 1804, 1805, 1812, 1827, 1828, 1831, 1832, 1858, 1859, 1860, 1861, 1862, 1875, 1878, 1880, 1881, 1898, 1918, 1923, 1929, 1931,1936, 1950, 1953, 1956, 1958, 1961, 1964, 1965, 1967, 1971, 1973, 1975, 1976, 1979, 1980, 1981, 1982, 1984, 1985, 1986, 1988, 1991, 1994, 1996, 1997, 1998, 1999, 2002, 2006, 2008, 2011, 2012, 2013, 2017, 2019, 2022, 2027, 2030
      };
      goldSP.setSparse(deterministicSP);

      SDR goldSPlocal({COLS});
      const SDR_sparse_t deterministicSPlocal{
        12, 13, 71, 72, 75, 78, 82, 85, 131, 171, 182, 186, 189, 194, 201, 263, 277, 287, 308, 319, 323, 337, 339, 365, 407, 429, 432, 434, 443, 445, 493, 494, 502, 508, 523, 542, 554, 559, 585, 586, 610, 611, 612, 644, 645, 647, 691, 698, 699, 701, 702, 707, 777, 809, 810, 811, 833, 839, 841, 920, 923, 928, 929, 935, 955, 1003, 1005, 1073, 1076, 1094, 1095, 1114, 1115, 1133, 1134, 1184, 1203, 1232, 1233, 1244, 1253, 1268, 1278, 1291, 1294, 1306, 1309, 1331, 1402, 1410, 1427, 1434, 1442, 1463, 1508, 1512, 1514, 1515, 1518, 1561, 1564, 1623, 1626, 1630, 1640, 1647, 1691, 1694, 1729, 1745, 1746, 1760, 1797, 1804, 1805, 1812, 1827, 1831, 1858, 1861, 1862, 1918, 1956, 1961, 1965, 1971, 1975, 1994, 2012
      };
      goldSPlocal.setSparse(deterministicSPlocal);

      SDR goldTM({COLS});
      const SDR_sparse_t deterministicTM{
<<<<<<< HEAD
        72, 337, 1965 //FIXME this is a really bad representation -> improve the params
=======
      36, 62, 77, 85, 87, 90, 102, 113, 118, 126, 133, 155, 277, 322, 337, 339, 340, 352, 370, 432, 493, 1089, 1095, 1114, 1184, 1214, 1230, 1488, 1499, 1502, 1507, 1508, 1518, 1547, 1626, 1691, 1711, 1760, 1781, 1797, 1803, 1804, 1805, 1812, 1827, 1828, 1832, 1841, 1858, 1859, 1860, 1862, 1918, 1925, 1929, 1944, 1950, 1953, 1956, 1958, 1967, 1968, 1971, 1973, 1975, 1976, 1977, 1980, 1985, 1986, 1994, 1998, 1999, 2002, 2013, 2027, 2036, 2042, 2045
>>>>>>> 4ccb7481
      };
      goldTM.setSparse(deterministicTM);

      const float goldAn    = 0.77451f; //Note: this value is for a (randomly picked) datapoint, it does not have to improve (decrease) with better algorithms
      const float goldAnAvg = 0.411894f; // ...the averaged value, on the other hand, should improve/decrease. 

#ifdef _ARCH_DETERMINISTIC
      if(e+1 == 5000) {
        //these hand-written values are only valid for EPOCHS = 5000 (default), but not for debug and custom runs.
        NTA_CHECK(input == goldEnc) << "Deterministic output of Encoder failed!\n" << input << "should be:\n" << goldEnc;
        if(useSPglobal) { NTA_CHECK(outSPglobal == goldSP) << "Deterministic output of SP (g) failed!\n" << outSP << "should be:\n" << goldSP; }
        if(useSPlocal) {  NTA_CHECK(outSPlocal == goldSPlocal) << "Deterministic output of SP (l) failed!\n" << outSPlocal << "should be:\n" << goldSPlocal; }
        if(useTM) {       NTA_CHECK(outTM == goldTM) << "Deterministic output of TM failed!\n" << outTM << "should be:\n" << goldTM; }
        NTA_CHECK(static_cast<UInt>(an *10000.0f) == static_cast<UInt>(goldAn *10000.0f)) //compare to 4 decimal places
<<<<<<< HEAD
		               << "Deterministic output of Anomaly failed! " << an << "should be: " << goldAn;
	      NTA_CHECK(avgAnom10.getCurrentAvg() <= 0.72f) << "Deterministic average anom score failed:" << avgAnom10.getCurrentAvg();
=======
                  << "Deterministic output of Anomaly failed! " << an << "should be: " << goldAn;
        NTA_CHECK(static_cast<UInt>(avgAnom10.getCurrentAvg() * 10000.0f) == static_cast<UInt>(goldAnAvg * 10000.0f))
                  << "Deterministic average anom score failed:" << avgAnom10.getCurrentAvg() << " should be: " << goldAnAvg;
        std::cout << "outputs match\n";
>>>>>>> 4ccb7481
      }
#endif

      // check runtime speed
      const size_t timeTotal = (size_t)floor(tAll.getElapsed());
      cout << "Total elapsed time = " << timeTotal << " seconds" << endl;
      if(EPOCHS >= 100) { //show only relevant values, ie don't run in valgrind (ndebug, epochs=5) run
#ifdef NTA_OS_LINUX
        const size_t CI_avg_time = (size_t)floor(99*Timer::getSpeed()); //sec //FIXME the CI speed broken for docker linux
        NTA_CHECK(timeTotal <= CI_avg_time) << //we'll see how stable the time result in CI is, if usable
          "HelloSPTP test slower than expected! (" << timeTotal << ",should be "<< CI_avg_time << "), speed coef.= " << Timer::getSpeed();
#endif
      }
    }
  } //end for
  return tAll.getElapsed();
} //end run()
} //-ns<|MERGE_RESOLUTION|>--- conflicted
+++ resolved
@@ -213,11 +213,7 @@
 
       SDR goldTM({COLS});
       const SDR_sparse_t deterministicTM{
-<<<<<<< HEAD
-        72, 337, 1965 //FIXME this is a really bad representation -> improve the params
-=======
       36, 62, 77, 85, 87, 90, 102, 113, 118, 126, 133, 155, 277, 322, 337, 339, 340, 352, 370, 432, 493, 1089, 1095, 1114, 1184, 1214, 1230, 1488, 1499, 1502, 1507, 1508, 1518, 1547, 1626, 1691, 1711, 1760, 1781, 1797, 1803, 1804, 1805, 1812, 1827, 1828, 1832, 1841, 1858, 1859, 1860, 1862, 1918, 1925, 1929, 1944, 1950, 1953, 1956, 1958, 1967, 1968, 1971, 1973, 1975, 1976, 1977, 1980, 1985, 1986, 1994, 1998, 1999, 2002, 2013, 2027, 2036, 2042, 2045
->>>>>>> 4ccb7481
       };
       goldTM.setSparse(deterministicTM);
 
@@ -232,15 +228,10 @@
         if(useSPlocal) {  NTA_CHECK(outSPlocal == goldSPlocal) << "Deterministic output of SP (l) failed!\n" << outSPlocal << "should be:\n" << goldSPlocal; }
         if(useTM) {       NTA_CHECK(outTM == goldTM) << "Deterministic output of TM failed!\n" << outTM << "should be:\n" << goldTM; }
         NTA_CHECK(static_cast<UInt>(an *10000.0f) == static_cast<UInt>(goldAn *10000.0f)) //compare to 4 decimal places
-<<<<<<< HEAD
-		               << "Deterministic output of Anomaly failed! " << an << "should be: " << goldAn;
-	      NTA_CHECK(avgAnom10.getCurrentAvg() <= 0.72f) << "Deterministic average anom score failed:" << avgAnom10.getCurrentAvg();
-=======
                   << "Deterministic output of Anomaly failed! " << an << "should be: " << goldAn;
         NTA_CHECK(static_cast<UInt>(avgAnom10.getCurrentAvg() * 10000.0f) == static_cast<UInt>(goldAnAvg * 10000.0f))
                   << "Deterministic average anom score failed:" << avgAnom10.getCurrentAvg() << " should be: " << goldAnAvg;
         std::cout << "outputs match\n";
->>>>>>> 4ccb7481
       }
 #endif
 
