# ------------------------------------------------------------------------------
# Numenta Platform for Intelligent Computing (NuPIC)
# Copyright (C) 2013, Numenta, Inc.  Unless you have purchased from
# Numenta, Inc. a separate commercial license for this software code, the
# following terms and conditions apply:
#
# This program is free software: you can redistribute it and/or modify
# it under the terms of the GNU General Public License version 3 as
# published by the Free Software Foundation.
#
# This program is distributed in the hope that it will be useful,
# but WITHOUT ANY WARRANTY; without even the implied warranty of
# MERCHANTABILITY or FITNESS FOR A PARTICULAR PURPOSE.
# See the GNU General Public License for more details.
#
# You should have received a copy of the GNU General Public License
# along with this program.  If not, see http://www.gnu.org/licenses.
#
# http://numenta.org/licenses/
#
# Contributor(s):
#   David Ragazzi (@DavidRagazzi): Full conversion and adaptation from Autotools
#     scripts
#   Jim Bridgewater (jwbwater@gmail.com): Updated option help messages
# ------------------------------------------------------------------------------

################################################################################
###                                                                          ###
### Macros                                                                   ###
###                                                                          ###
################################################################################

# These macros copy all source directories after the configuration is done
macro (copy suffix src dst)
  message(STATUS "Copying from '${src}' to '${dst}'")
  execute_process(COMMAND ${CMAKE_COMMAND} -E copy${suffix} ${src} ${dst})
endmacro()
macro (copy_file src dst)
  copy("" ${src} ${dst})
endmacro()
macro (copy_directory src dst)
  copy("_directory" ${src} ${dst})
endmacro()

# This macro get all subdirectories from a directory.
macro (get_directories_list current_dir dir_mask)
  file(GLOB children RELATIVE ${current_dir} ${current_dir}/*)
  foreach(child ${children})
    if(IS_DIRECTORY ${current_dir}/${child})
      get_directories_list(${current_dir}/${child} ${dir_mask})
      set(can_return_item ON)
      if(NOT "${dir_mask}" STREQUAL " ")
        if(NOT ${current_dir} MATCHES ${dir_mask})
          set(can_return_item OFF)
        endif()
      endif()
      if(can_return_item)
        set(ITEMS_RETURNED ${ITEMS_RETURNED} ${current_dir}/${child})
      endif()
    endif()
  endforeach()
endmacro()

# This macro get all files from a directory and its subdirectories.
macro (get_files_list current_dir dir_mask file_mask)
  file(GLOB children RELATIVE ${current_dir} ${current_dir}/*)
  foreach(child ${children})
    if(IS_DIRECTORY ${current_dir}/${child})
      get_files_list(${current_dir}/${child} ${dir_mask} ${file_mask})
    else()
      set(can_return_item ON)
      if(NOT "${dir_mask}" STREQUAL " ")
        if(NOT ${current_dir} MATCHES ${dir_mask})
          set(can_return_item OFF)
        endif()
      endif()
      if(NOT "${file_mask}" STREQUAL " ")
        if(NOT ${child} MATCHES ${file_mask})
          set(can_return_item OFF)
        endif()
      endif()
      if(can_return_item)
        set(ITEMS_RETURNED ${ITEMS_RETURNED} ${current_dir}/${child})
      endif()
    endif()
  endforeach()
endmacro()

# This macro get all source files from a directory and its subdirectories.
macro(get_source_groups src_dir)
  set(SOURCE_RETURNED)
  set(ITEMS_RETURNED)

  # Add root files as a blank source group
  file(GLOB src_files
    ${src_dir}/*.cpp
    ${src_dir}/*.hpp
    ${src_dir}/*.h
  )
  if(src_files)
    set(SOURCE_RETURNED ${SOURCE_RETURNED} ${src_files})
    source_group("" FILES ${src_files})
  endif()

  # Add every subdir as a source group
  get_directories_list(${src_dir} " ")
  set(src_sub_dirs ${ITEMS_RETURNED})
  if(src_sub_dirs)
    foreach(dir ${src_sub_dirs})
      file(GLOB src_files
        ${dir}/*.cpp
        ${dir}/*.hpp
        ${dir}/*.h
      )
      get_filename_component(src_group ${dir} NAME)
      set(SOURCE_RETURNED ${SOURCE_RETURNED} ${src_files})
      source_group(${src_group} FILES ${src_files})
    endforeach()
  endif()
endmacro()

# This macro generates a executable
macro(generate_executable name src_dir output_dir cxx_flags link_flags libraries)
  get_source_groups(${src_dir})
  add_executable(${name}
    ${SOURCE_RETURNED}
  )
  target_link_libraries(${name}
    ${libraries}
  )
  set_target_properties(${name} PROPERTIES COMPILE_FLAGS "${cxx_flags}")
  set_target_properties(${name} PROPERTIES LINK_FLAGS "${link_flags}")
  set_target_properties(${name} PROPERTIES RUNTIME_OUTPUT_DIRECTORY ${output_dir})
  foreach(OUTPUTCONFIG ${CMAKE_CONFIGURATION_TYPES})
    string(TOUPPER ${OUTPUTCONFIG} OUTPUTCONFIG)
    set_target_properties(${name} PROPERTIES RUNTIME_OUTPUT_DIRECTORY_${OUTPUTCONFIG} ${output_dir})
  endforeach()
endmacro()

# This macro generates a static library
macro(generate_static_library name src_dir output_dir cxx_flags)
  get_source_groups(${src_dir})
  add_library(${name}
    STATIC
    ${SOURCE_RETURNED}
  )
  set_target_properties(${name} PROPERTIES COMPILE_FLAGS "${cxx_flags}")
  set_target_properties(${name} PROPERTIES ARCHIVE_OUTPUT_DIRECTORY ${output_dir})
  foreach(OUTPUTCONFIG ${CMAKE_CONFIGURATION_TYPES})
    string(TOUPPER ${OUTPUTCONFIG} OUTPUTCONFIG)
    set_target_properties(${name} PROPERTIES ARCHIVE_OUTPUT_DIRECTORY_${OUTPUTCONFIG} ${output_dir})
  endforeach()
endmacro()

# This macro generates a static library by merging another ones
macro(merge_static_libraries new_lib output_dir libraries target)
  set(lib_files)
  foreach(lib ${libraries})
    get_target_property(lib_file ${lib} RELEASE_LOCATION)
    set(lib_files ${lib_files} ${lib_file})
  endforeach()
  if(WINDOWS)
    # TODO: Use "lib.exe" as equivalent of "ar"
  else()
    # Extract object files from the libraries
    foreach(lib_file ${lib_files})
      add_custom_command(TARGET ${target} POST_BUILD
                         COMMAND ${CMAKE_AR} -x ${lib_file}
                         WORKING_DIRECTORY ${PROJECT_BUILD_TEMP_DIR}/obj)
    endforeach()
    add_custom_command(TARGET ${target} POST_BUILD
                       COMMAND ${CMAKE_AR} -rc ${output_dir}/${LIB_PREFIX}${new_lib}.${STATIC_LIB_EXTENSION} *.o
                       WORKING_DIRECTORY ${PROJECT_BUILD_TEMP_DIR}/obj)
  endif()
endmacro()

# This macro gets the compiler family being used.
# Currently compiler_family can only be one of GNU/CLANG/MSVC/unsupported, more can be added
macro(get_compiler_family compiler_family)
    if(CMAKE_COMPILER_IS_GNUCXX)
      # The compiler is a GNU g++ variant.
      # This is also true for MinGW and Cygwin on Windows
      set(${compiler_family} "GNU")
    elseif("${CMAKE_CXX_COMPILER_ID}" MATCHES "Clang")
      # The compiler is clang
      set(${compiler_family} "CLANG")
    elseif(MSVC)
      set(${compiler_family} "MSVC")
    elseif(BORLAND)
      set(${compiler_family} "BORLAND")
    elseif(WATCOM)
      set(${compiler_family} "WATCOM")
    else()
      # See http://www.cmake.org/Wiki/CMake_Useful_Variables
      set(${compiler_family} "unsupported")
    endif()
endmacro()


################################################################################
###                                                                          ###
###  1st Part:                                                               ###
###  Configuration of the environment                                        ###
###                                                                          ###
################################################################################

cmake_minimum_required(VERSION 2.8)
project(nupic_core CXX)
set_property(GLOBAL PROPERTY USE_FOLDERS ON)

#
# Set C++ compiler.
# According to CMake documentation, this must be done before any language is set (ie before any project() or enable_language() command).
#
set(USER_CXX_COMPILER "" CACHE STRING "Default C++ compiler to be used (GCC / CLANG) [default=system compiler]")
if(NOT "${USER_CXX_COMPILER}" STREQUAL "")
  set(CMAKE_CXX_COMPILER "${USER_CXX_COMPILER}")
endif()

#
# Sets default locations.
#
# Default directories structure is:
#
# ~/../repository (root directory with repository downloaded from internet)
#         /docs (subdirectory with support documentation)
#         /src (subdirectory with all source code)
#         /build/scripts ([suggested] subdirectory with build process [makefiles or IDE solution] generated by CMake)
#         /build/release (subdirectory with executables and libraries generated by build proccess)
#         /build/temp (directory with temporary files generated by build proccess)
#         Readme.md
#         Licence.txt
#
# Repository root is the parent directory which this CMake file is located
# This CMake file must be always on /repository/src subdirectory.
get_filename_component(REPOSITORY_DIR ${PROJECT_SOURCE_DIR} PATH)
# 'release' is a subdirectory created on /build root.
if (${CMAKE_INSTALL_PREFIX_INITIALIZED_TO_DEFAULT})
  if ("${PROJECT_BUILD_RELEASE_DIR}" STREQUAL "")
    set(CMAKE_INSTALL_PREFIX "${REPOSITORY_DIR}/build/release")
  else()
    # Set CMAKE_INSTALL_PREFIX to user-specified PROJECT_BUILD_RELEASE_DIR (deprecated)
    # TODO: Remove this if...else...endif block re: https://github.com/numenta/nupic.core/issues/171
    message(WARNING "PROJECT_BUILD_RELEASE_DIR is deprecated.  Please use CMAKE_INSTALL_PREFIX instead.")
    set(CMAKE_INSTALL_PREFIX ${PROJECT_BUILD_RELEASE_DIR})
  endif()
endif()
# 'temp' is a subdirectory created on /build root.
if("${PROJECT_BUILD_TEMP_DIR}" STREQUAL "")
  set(PROJECT_BUILD_TEMP_DIR "${REPOSITORY_DIR}/build/temp")
endif()
# 'artifacts' is a subdirectory created on /build root.
if("${PROJECT_BUILD_ARTIFACTS_DIR}" STREQUAL "")
  set(PROJECT_BUILD_ARTIFACTS_DIR "${REPOSITORY_DIR}/build/artifacts")
endif()

#
# Prepare directory structure
#
execute_process(COMMAND ${CMAKE_COMMAND} -E make_directory ${CMAKE_INSTALL_PREFIX}/include)
execute_process(COMMAND ${CMAKE_COMMAND} -E make_directory ${CMAKE_INSTALL_PREFIX}/lib)
execute_process(COMMAND ${CMAKE_COMMAND} -E make_directory ${CMAKE_INSTALL_PREFIX}/bin)
execute_process(COMMAND ${CMAKE_COMMAND} -E make_directory ${PROJECT_BUILD_TEMP_DIR}/lib)
execute_process(COMMAND ${CMAKE_COMMAND} -E make_directory ${PROJECT_BUILD_TEMP_DIR}/obj)
execute_process(COMMAND ${CMAKE_COMMAND} -E make_directory ${PROJECT_BUILD_ARTIFACTS_DIR}/)

#
# Set OS flags
#
if(UNIX)
  set(LIB_PREFIX "lib")
  set(STATIC_LIB_EXTENSION "a")
  if(${CMAKE_SYSTEM_NAME} MATCHES "Darwin")
    set(OSX ON)
    set(DYNAMIC_LIB_EXTENSION "dylib")
  elseif(${CMAKE_SYSTEM_NAME} MATCHES "Linux")
    set(LINUX ON)
    set(DYNAMIC_LIB_EXTENSION "so")
  elseif(${CMAKE_SYSTEM_NAME} MATCHES "SunOS")
    set(SOLARIS ON)
    set(DYNAMIC_LIB_EXTENSION "so")
  endif()
elseif(${CMAKE_SYSTEM_NAME} MATCHES "Windows")
  set(WINDOWS ON)
  set(LIB_PREFIX "")
  set(STATIC_LIB_EXTENSION "lib")
  set(DYNAMIC_LIB_EXTENSION "dll")
endif()

#
# Determine project platform type
#
message(STATUS "Checking platform...")
if(${CMAKE_SIZEOF_VOID_P} MATCHES "8")
  set(NTA_PLATFORM_ARCH "64")
else()
  set(NTA_PLATFORM_ARCH "32")
endif()
set(NTA_PLATFORM_CXXFLAGS "-fPIC -DPIC")
set(NTA_PLATFORM_LINKFLAGS "")
set(NTA_PLATFORM_LIBS "-std=c++98")
if(OSX)
  set(CMAKE_OSX_DEPLOYMENT_TARGET "10.7")
  set(NTA_PLATFORM_OS "darwin64")
  set(NTA_PLATFORM_CXXFLAGS "${NTA_PLATFORM_CXXFLAGS} -m64")
  set(NTA_PLATFORM_DEBUGFLAGS "-gfull")
  set(NTA_PLATFORM_LINKFLAGS "${NTA_PLATFORM_LINKFLAGS} -Wl,-u,_munmap")
  set(NTA_PLATFORM_LIBS "${NTA_PLATFORM_LIBS} -stdlib=libstdc++ -lc++abi -liconv -lsqlite3 -framework CoreServices -framework Accelerate")
elseif(LINUX)
  set(NTA_PLATFORM_DEBUGFLAGS "-g")
  set(NTA_PLATFORM_LINKFLAGS "${NTA_PLATFORM_LINKFLAGS} -Wl,--no-as-needed -static-libgcc")
  set(NTA_PLATFORM_LIBS "${NTA_PLATFORM_LIBS} -lm -lpthread -ldl -lutil")
  if(${NTA_PLATFORM_ARCH} MATCHES "64")
    set(NTA_PLATFORM_OS "linux64")
    set(NTA_PLATFORM_CXXFLAGS "${NTA_PLATFORM_CXXFLAGS} -m64")
  else()
    set(NTA_PLATFORM_OS "linux32")
    set(NTA_PLATFORM_CXXFLAGS "${NTA_PLATFORM_CXXFLAGS} -ffloat-store")
  endif()
elseif(WINDOWS)
  set(NTA_PLATFORM_OS "win32")
  set(NTA_PLATFORM_CXXFLAGS "${NTA_PLATFORM_CXXFLAGS} -DWIN32")
elseif(SOLARIS)
  set(NTA_PLATFORM_DEBUGFLAGS "-g")
  set(NTA_PLATFORM_LINKFLAGS "${NTA_PLATFORM_LINKFLAGS} -shared-libgcc -m64")
  set(NTA_PLATFORM_LIBS "${NTA_PLATFORM_LIBS} -lm -lpthread -ldl -lnsl -lsocket")
  execute_process(COMMAND isainfo -b OUTPUT_VARIABLE NTA_PLATFORM_ARCH)
  if(${NTA_PLATFORM_ARCH} MATCHES "64")
    set(NTA_PLATFORM_OS "sparc64")
    set(NTA_PLATFORM_CXXFLAGS "${NTA_PLATFORM_CXXFLAGS} -m64")
  else()
    set(NTA_PLATFORM_OS "sparc32")
    set(NTA_PLATFORM_CXXFLAGS "${NTA_PLATFORM_CXXFLAGS} -ffloat-store")
  endif()
else()
  message(FATAL_ERROR "${CMAKE_CURRENT_LIST_FILE}:${CMAKE_CURRENT_LIST_LINE}: error: ${CMAKE_SYSTEM_NAME} not supported yet.")
endif()

message(STATUS "Platform: ${NTA_PLATFORM_OS}")
message(STATUS "Platform-specific flags:")
message(STATUS "  Libraries: ${NTA_PLATFORM_LIBS}")
message(STATUS "  CXX flags: ${NTA_PLATFORM_CXXFLAGS}")
message(STATUS "  Debug flags: ${NTA_PLATFORM_DEBUGFLAGS}")
message(STATUS "  LD flags: ${NTA_PLATFORM_LINKFLAGS}")

message(STATUS "Checking software tools...")

#
# Gives the family of C++ compiler
#
get_compiler_family(NTA_COMPILER_FAMILY)

#
# Gives the version of C++ compiler
#
execute_process(COMMAND ${CMAKE_CXX_COMPILER} -dumpversion
                OUTPUT_VARIABLE CXX_VERSION)

#
# Shows components details.
#
message(STATUS "C++ details:")
message(STATUS "  Compiler: ${CMAKE_CXX_COMPILER}")
message(STATUS "  Compiler Family: ${NTA_COMPILER_FAMILY}")
message(STATUS "  Version: ${CXX_VERSION}")

#
# Project details
#
message(STATUS "Checking project...")
message(STATUS "Project: ${PROJECT_NAME}")
message(STATUS "Locations:")
message(STATUS "  Source: ${PROJECT_SOURCE_DIR}")
message(STATUS "  Build System: ${PROJECT_BINARY_DIR}")
message(STATUS "  Build Directory: ${PROJECT_BUILD_TEMP_DIR}")
message(STATUS "  Release: ${CMAKE_INSTALL_PREFIX}")

<<<<<<< HEAD
############################################################################################################################
###                                                                                                                      ###
###  2nd Part:                                                                                                           ###
###  Configuration of compiler flags                                                                                     ###
###                                                                                                                      ###
############################################################################################################################
=======

################################################################################
###                                                                          ###
###  2nd Part:                                                               ###
###  Configuration of compiler flags                                         ###
###                                                                          ###
################################################################################
>>>>>>> a3a22163

#
# Define custom preprocessor variables (#define XX in C++ code)
#
# The reason to use add_definitions() instead of appending flag -std=c++0x
# directly to CXXBASE_FLAGS is that cmake deploys "internal smarts" for
# compatibility with different compilers (clang, gcc 4.6 vs 4.8)
add_definitions(-std=c++98) # smart flag setting for gcc/clang

#
# Get extra flags passed by command line.
#
set(USER_CXXFLAGS "" CACHE STRING "Extra CXX flags")
set(USER_LINKFLAGS "" CACHE STRING "Extra Link flags")

#
# Include directories of headers
# Allows us to find includes for external libraries and enables
# #include <nta/common/...>
#
include_directories(SYSTEM "${REPOSITORY_DIR}/external/${NTA_PLATFORM_OS}/include" "${REPOSITORY_DIR}/external/common/include")
set(NTA_INCLUDEFLAGS "-I${CMAKE_INSTALL_PREFIX}/include")

#
# NTA_INTERNAL tells us that the code is being built under the build system
# and not as a separate program. Used for cppvision example.
set(NTA_CXXFLAGS_BASE "${NTA_INCLUDEFLAGS} ${NTA_PLATFORM_CXXFLAGS} -DHAVE_CONFIG_H -DNTA_INTERNAL -DNTA_PLATFORM_${NTA_PLATFORM_OS} -DNTA_COMPILER_${NTA_COMPILER_FAMILY} -DBOOST_NO_WREGEX -DNUPIC2")

#
# All executables and plugins are linked with these flags
#
set(NTA_LINKFLAGS "${USER_LINKFLAGS} ${NTA_PLATFORM_LINKFLAGS} ${NTA_PLATFORM_LIBS} -L${REPOSITORY_DIR}/external/${NTA_PLATFORM_OS}/lib")

message(STATUS "Options:")

#
# Optimization can be set at configure time
#
option(NTA_OPTIMIZATION_ENABLED "-DNTA_OPTIMIZATION_ENABLED=[ON/OFF] turn on optimization [default=ON]" ON)
if(NTA_OPTIMIZATION_ENABLED)
  # -ftree-vectorize conflicts with -no-tree-aliasing on leopard, so removed
  # flag NTA_ASM enables/disables our hand tuned assbembly code (SSE), but it's available only for some platform
  set(NTA_CXXFLAGS_OPTIMIZATION "-O3 -pipe -DNTA_ASM")
else()
  set(NTA_CXXFLAGS_OPTIMIZATION "-O0 -fno-inline")
endif()
message(STATUS "  Optimization: ${NTA_OPTIMIZATION_ENABLED}")

#
# Enable/disable debugging symbols (-g). Enabled by default (stripped for release).
# This is orthogonal to optimization
#
option(NTA_DEBUGSYMBOLS_ENABLED "-DNTA_DEBUGSYMBOLS_ENABLED=[ON/OFF] turn on debug symbols [default=ON]" ON)
if(NTA_DEBUGSYMBOLS_ENABLED)
  set(NTA_CXXFLAGS_BASE "${NTA_CXXFLAGS_BASE} ${NTA_PLATFORM_DEBUGFLAGS}")
endif()
message(STATUS "  Debug Symbols: ${NTA_DEBUGSYMBOLS_ENABLED}")

#
# Enable/disable NTA_ASSERT.
#
option(NTA_ASSERTIONS_ENABLED "-DNTA_ASSERTIONS_ENABLED=[ON/OFF] turn on assertions [default=ON]" ON)
if(NTA_ASSERTIONS_ENABLED)
  set(NTA_CXXFLAGS_BASE "${NTA_CXXFLAGS_BASE} -DNTA_ASSERTIONS_ON")
else()
  set(NTA_CXXFLAGS_BASE "${NTA_CXXFLAGS_BASE} -DNDEBUG")
endif()
message(STATUS "  Assertions: ${NTA_ASSERTIONS_ENABLED}")

#
# Enable/disable gprof profiling (this option is not frequently used/tested).
#
option(NTA_PROFILING_ENABLED "-DNTA_PROFILING_ENABLED=[ON/OFF] turn on profiling [default=OFF]" OFF)
if(NTA_PROFILING_ENABLED)
  set(NTA_CXXFLAGS_BASE "${NTA_CXXFLAGS_BASE} -pg")
  set(NTA_LINKFLAGS "${NTA_LINKFLAGS} -pg")
endif()
message(STATUS "  Profiling: ${NTA_PROFILING_ENABLED}")

#
# Enable/disable Coverage (this option is mainly used for generating test coverage reports).
#
option(NTA_COV_ENABLED "-DNTA_COV_ENABLED=[ON/OFF] turn on test coverage [default=OFF]" OFF)
if(NTA_COV_ENABLED)
  if(${NTA_COMPILER_FAMILY} STREQUAL "GNU")
    set(NTA_CXXFLAGS_BASE "${NTA_CXXFLAGS_BASE} -fprofile-arcs -ftest-coverage")
    set(LIB_STATIC_COV gcov)
  elseif(${NTA_COMPILER_FAMILY} STREQUAL "CLANG")
    set(NTA_CXXFLAGS_BASE "${NTA_CXXFLAGS_BASE} --coverage")
    set(NTA_LINKFLAGS "${NTA_LINKFLAGS} --coverage")
  else()
    # TODO
    message(STATUS "  Warning: Coverage can't be enabled yet unless the compiler is gcc or clang, ignoring...")
  endif()
endif()
message(STATUS "  Coverage: ${NTA_COV_ENABLED}")

#
# Build using MPI headers and library,
# and enable features that depend on MPI.
#
option(NTA_MPI_SUPPORT "-DNTA_MPI_SUPPORT=[ON/OFF] turn on MPI support [default=ON]" ON)
message(STATUS "  MPI Support: ${NTA_MPI_SUPPORT}")

#
# Compiler specific (clang, gcc, ..) flags can be set here
#
if(${NTA_COMPILER_FAMILY} STREQUAL "GNU")
  set(NTA_CXXFLAGS_BASE "${NTA_CXXFLAGS_BASE} -fvisibility=hidden -Wall -Wreturn-type -Wunused -Wno-sign-compare -Wno-error=format=")
  set(NTA_CXXFLAGS_OPTIMIZATION "${NTA_CXXFLAGS_OPTIMIZATION} -falign-loops=16")
  # workaround for gcc 4.4 in Grok
  execute_process(COMMAND ${CMAKE_C_COMPILER} -dumpversion OUTPUT_VARIABLE GCC_VERSION)
  if (GCC_VERSION VERSION_GREATER 4.6 OR GCC_VERSION VERSION_EQUAL 4.6)
    set(NTA_CXXFLAGS_BASE "${NTA_CXXFLAGS_BASE} -Wno-error=cpp -Werror")
  endif()
  set(NTA_LINKFLAGS_ARCHIVES "-Wl,-whole-archive")
elseif(${NTA_COMPILER_FAMILY} STREQUAL "CLANG")
  set(NTA_CXXFLAGS_BASE "${NTA_CXXFLAGS_BASE} -fvisibility=hidden -Wall -Wreturn-type -Wunused -Wno-unused-parameter")
elseif(${NTA_COMPILER_FAMILY} EQUAL "MSVC")
  # TODO: add VC-specific compiler options
  # define NOMINMAX to avoid MSVC to define min() and max() as macros,
  # see http://support.microsoft.com/kb/143208 , http://msdn.microsoft.com/en-us/library/hhzbb5c8.aspx
  set(NTA_CXXFLAGS_BASE "${NTA_CXXFLAGS_BASE} /DNOMINMAX")
else()
# TODO: What compilers is it for? Should it be more explicit?
  set(NTA_LINKFLAGS_ARCHIVES "-Wl,-force_load")
endif()

#
# NTA_CXXFLAGS are used everywhere.
#
set(NTA_CXXFLAGS "${USER_CXXFLAGS} ${NTA_CXXFLAGS_BASE} ${NTA_CXXFLAGS_OPTIMIZATION}")


################################################################################
###                                                                          ###
###  3rd Part:                                                               ###
###  Generation of the project and its modules                               ###
###                                                                          ###
################################################################################

#
# Apache's external libraries.
#
set(LIB_STATIC_APR1 apr-1)
add_library(${LIB_STATIC_APR1} STATIC IMPORTED)
set_property(TARGET ${LIB_STATIC_APR1} PROPERTY IMPORTED_LOCATION "${REPOSITORY_DIR}/external/${NTA_PLATFORM_OS}/lib/libapr-1.${STATIC_LIB_EXTENSION}")

set(LIB_STATIC_APRUTIL1 aprutil-1)
add_library(${LIB_STATIC_APRUTIL1} STATIC IMPORTED)
set_property(TARGET ${LIB_STATIC_APRUTIL1} PROPERTY IMPORTED_LOCATION "${REPOSITORY_DIR}/external/${NTA_PLATFORM_OS}/lib/libaprutil-1.${STATIC_LIB_EXTENSION}")

set(LIB_STATIC_Z z)
add_library(${LIB_STATIC_Z} STATIC IMPORTED)
set_property(TARGET ${LIB_STATIC_Z} PROPERTY IMPORTED_LOCATION "${REPOSITORY_DIR}/external/${NTA_PLATFORM_OS}/lib/libz.${STATIC_LIB_EXTENSION}")

set(LIB_STATIC_YAML yaml)
add_library(${LIB_STATIC_YAML} STATIC IMPORTED)
set_property(TARGET ${LIB_STATIC_YAML} PROPERTY IMPORTED_LOCATION "${REPOSITORY_DIR}/external/${NTA_PLATFORM_OS}/lib/libyaml.${STATIC_LIB_EXTENSION}")

if(SOLARIS)
  set(LIB_STATIC_YAML_CPP yaml-cpp)
  add_library(${LIB_STATIC_YAML_CPP} STATIC IMPORTED)
  set_property(TARGET ${LIB_STATIC_YAML_CPP} PROPERTY IMPORTED_LOCATION "${REPOSITORY_DIR}/external/${NTA_PLATFORM_OS}/lib/libyaml-cpp.${STATIC_LIB_EXTENSION}")
endif()

if(WINDOWS)
  set(LIB_STATIC_PCRE pcre)
  add_library(${LIB_STATIC_PCRE} STATIC IMPORTED)
  set_property(TARGET ${LIB_STATIC_PCRE} PROPERTY IMPORTED_LOCATION "${REPOSITORY_DIR}/external/${NTA_PLATFORM_OS}/lib/libpcre.${STATIC_LIB_EXTENSION}")
endif()

#
# Set list of external libraries to this project.
#
if(SOLARIS)
  set(NTA_STANDARD_LIBS
    ${LIB_STATIC_YAML_CPP}
    ${LIB_STATIC_YAML}
    ${LIB_STATIC_APR1}
    ${LIB_STATIC_APRUTIL1}
    ${LIB_STATIC_Z}
  )
else()
  set(NTA_STANDARD_LIBS
    ${LIB_STATIC_YAML}
    ${LIB_STATIC_APR1}
    ${LIB_STATIC_APRUTIL1}
    ${LIB_STATIC_Z}
  )
endif()

#
# Set list of external libraries to tests
#
set(NTA_TEST_LIBS
  "${LIB_STATIC_COV}"
)

message(STATUS "Configuring subprojects...")

#
# LibNupicCore
#
set(LIB_STATIC_NUPICCORE nupic_core)
generate_static_library(${LIB_STATIC_NUPICCORE} "${PROJECT_SOURCE_DIR}/main" "${PROJECT_BUILD_TEMP_DIR}/lib" "${NTA_CXXFLAGS}")
#
# HtmTest
#
set(EXECUTABLE_HTMTEST testcpphtm)
set(LIBRARIES
  ${LIB_STATIC_NUPICCORE}
  ${NTA_STANDARD_LIBS}
  ${NTA_TEST_LIBS}
)
generate_executable(${EXECUTABLE_HTMTEST} "${PROJECT_SOURCE_DIR}/test/htmtest" "${CMAKE_INSTALL_PREFIX}/bin" "${NTA_CXXFLAGS}" "${NTA_LINKFLAGS}" "${LIBRARIES}")

#
# unit
#
set(EXECUTABLE_GTESTS unit_tests)
set(LIBRARIES
  ${LIB_STATIC_NUPICCORE}
  ${NTA_STANDARD_LIBS}
  ${NTA_TEST_LIBS}
)
<<<<<<< HEAD
generate_executable(${EXECUTABLE_GTESTS} "${PROJECT_SOURCE_DIR}/test/unit" "${PROJECT_BUILD_RELEASE_DIR}/bin" "${NTA_CXXFLAGS}" "${NTA_LINKFLAGS}" "${LIBRARIES}")
=======
generate_executable(${EXECUTABLE_TESTEVERYTHING} "${PROJECT_SOURCE_DIR}/test/testeverything" "${CMAKE_INSTALL_PREFIX}/bin" "${NTA_CXXFLAGS}" "${NTA_LINKFLAGS}" "${LIBRARIES}")

#
# HelloRegion
#
set(EXECUTABLE_HELLOREGION helloregion)
set(LIBRARIES
  ${LIB_STATIC_NUPICCORE}
  ${NTA_STANDARD_LIBS}
  ${NTA_TEST_LIBS}
)
generate_executable(${EXECUTABLE_HELLOREGION} "${PROJECT_SOURCE_DIR}/examples/regions" "${CMAKE_INSTALL_PREFIX}/bin" "${NTA_CXXFLAGS}" "${NTA_LINKFLAGS}" "${LIBRARIES}")
>>>>>>> a3a22163

# Merge nupic_core and all static libraries to a stand-alone library
merge_static_libraries(${LIB_STATIC_NUPICCORE} "${CMAKE_INSTALL_PREFIX}/lib" "${LIB_STATIC_NUPICCORE};${NTA_STANDARD_LIBS}" "${LIB_STATIC_NUPICCORE}")


################################################################################
###                                                                          ###
###  4th Part:                                                               ###
###  Post configuration operations                                           ###
###                                                                          ###
################################################################################

install(TARGETS ${LIB_STATIC_NUPICCORE} DESTINATION lib)
install(TARGETS testcpphtm testeverything helloregion DESTINATION bin)

#
# Copy all headers files to 'build/release/include'
#
set(ITEMS_RETURNED)
get_files_list(${PROJECT_SOURCE_DIR}/main " " ".h")
set(files ${ITEMS_RETURNED})
set(headers_file_content "")
foreach(src_file ${files})
  get_filename_component(src_dir ${src_file} ABSOLUTE)
  string(REPLACE "${PROJECT_SOURCE_DIR}/main" "${CMAKE_INSTALL_PREFIX}/include/nta" dst_file ${src_file})
  copy_file(${src_file} ${dst_file})
endforeach()
copy_file(${PROJECT_SOURCE_DIR}/main/ntypes/Collection.cpp ${CMAKE_INSTALL_PREFIX}/include/nta/ntypes/Collection.cpp)

#
# Create file with unit tests used by Google Test
#
set(ITEMS_RETURNED)
get_files_list(${PROJECT_SOURCE_DIR}/test/unit " " "Test.hpp")
set(files ${ITEMS_RETURNED})
set(tests_file_content "")
set(headers_file_content "")
foreach(file ${files})
  get_filename_component(test ${file} NAME_WE)
  if(NOT ${file} MATCHES "TesterTest")
    set(tests_file_content "${tests_file_content}ADD_TEST(${test});\n")
    set(headers_file_content "${headers_file_content}#include \"${file}\"\n")
  endif()
endforeach()
file(WRITE "${PROJECT_SOURCE_DIR}/test/unit/AddTests.hpp" "${tests_file_content}")
file(WRITE "${PROJECT_SOURCE_DIR}/test/unit/AddTestHeaders.hpp" "${headers_file_content}")



################################################################################
###                                                                          ###
###  5th Part:                                                               ###
###  Custom targets                                                          ###
###                                                                          ###
################################################################################

#
# Tests
#
add_custom_target(tests_htm
<<<<<<< HEAD
                  COMMAND ${PROJECT_BUILD_RELEASE_DIR}/bin/${EXECUTABLE_HTMTEST})
                  
add_custom_target(tests_unit
                  COMMAND ${PROJECT_BUILD_RELEASE_DIR}/bin/${EXECUTABLE_GTESTS} "--gtest_output=xml:${PROJECT_BUILD_ARTIFACTS_DIR}/unit_tests_report.xml")
=======
                  COMMAND ${CMAKE_INSTALL_PREFIX}/bin/${EXECUTABLE_HTMTEST})

add_custom_target(tests_everything
                  COMMAND ${CMAKE_INSTALL_PREFIX}/bin/${EXECUTABLE_TESTEVERYTHING})
>>>>>>> a3a22163

# tests_all just calls other targets
add_custom_target(tests_all
                  DEPENDS tests_htm
                  DEPENDS tests_unit
                  COMMENT "Running all tests")

#
# Clean
#
add_custom_target(distclean
		# Clean '/build/release' and build/temp/
		COMMAND ${CMAKE_COMMAND} -E remove_directory ${CMAKE_INSTALL_PREFIX}
		COMMAND ${CMAKE_COMMAND} -E remove_directory ${PROJECT_BUILD_TEMP_DIR}
		# recreate dirs
		COMMAND ${CMAKE_COMMAND} -E make_directory ${CMAKE_INSTALL_PREFIX}/include
		COMMAND ${CMAKE_COMMAND} -E make_directory ${CMAKE_INSTALL_PREFIX}/lib
		COMMAND ${CMAKE_COMMAND} -E make_directory ${CMAKE_INSTALL_PREFIX}/bin
		COMMAND ${CMAKE_COMMAND} -E make_directory ${PROJECT_BUILD_TEMP_DIR}/lib
		COMMAND ${CMAKE_COMMAND} -E make_directory ${PROJECT_BUILD_TEMP_DIR}/obj
		COMMENT "Cleaning temporary build files")

# Just to separate from result message
message(STATUS "")

message(STATUS "${CMAKE_INSTALL_PREFIX}")
<|MERGE_RESOLUTION|>--- conflicted
+++ resolved
@@ -375,22 +375,12 @@
 message(STATUS "  Build Directory: ${PROJECT_BUILD_TEMP_DIR}")
 message(STATUS "  Release: ${CMAKE_INSTALL_PREFIX}")
 
-<<<<<<< HEAD
-############################################################################################################################
-###                                                                                                                      ###
-###  2nd Part:                                                                                                           ###
-###  Configuration of compiler flags                                                                                     ###
-###                                                                                                                      ###
-############################################################################################################################
-=======
-
 ################################################################################
 ###                                                                          ###
 ###  2nd Part:                                                               ###
 ###  Configuration of compiler flags                                         ###
 ###                                                                          ###
 ################################################################################
->>>>>>> a3a22163
 
 #
 # Define custom preprocessor variables (#define XX in C++ code)
@@ -617,10 +607,8 @@
   ${NTA_STANDARD_LIBS}
   ${NTA_TEST_LIBS}
 )
-<<<<<<< HEAD
+
 generate_executable(${EXECUTABLE_GTESTS} "${PROJECT_SOURCE_DIR}/test/unit" "${PROJECT_BUILD_RELEASE_DIR}/bin" "${NTA_CXXFLAGS}" "${NTA_LINKFLAGS}" "${LIBRARIES}")
-=======
-generate_executable(${EXECUTABLE_TESTEVERYTHING} "${PROJECT_SOURCE_DIR}/test/testeverything" "${CMAKE_INSTALL_PREFIX}/bin" "${NTA_CXXFLAGS}" "${NTA_LINKFLAGS}" "${LIBRARIES}")
 
 #
 # HelloRegion
@@ -632,7 +620,6 @@
   ${NTA_TEST_LIBS}
 )
 generate_executable(${EXECUTABLE_HELLOREGION} "${PROJECT_SOURCE_DIR}/examples/regions" "${CMAKE_INSTALL_PREFIX}/bin" "${NTA_CXXFLAGS}" "${NTA_LINKFLAGS}" "${LIBRARIES}")
->>>>>>> a3a22163
 
 # Merge nupic_core and all static libraries to a stand-alone library
 merge_static_libraries(${LIB_STATIC_NUPICCORE} "${CMAKE_INSTALL_PREFIX}/lib" "${LIB_STATIC_NUPICCORE};${NTA_STANDARD_LIBS}" "${LIB_STATIC_NUPICCORE}")
@@ -693,17 +680,10 @@
 # Tests
 #
 add_custom_target(tests_htm
-<<<<<<< HEAD
-                  COMMAND ${PROJECT_BUILD_RELEASE_DIR}/bin/${EXECUTABLE_HTMTEST})
+                  COMMAND ${CMAKE_INSTALL_PREFIX}/bin/${EXECUTABLE_HTMTEST})
                   
 add_custom_target(tests_unit
-                  COMMAND ${PROJECT_BUILD_RELEASE_DIR}/bin/${EXECUTABLE_GTESTS} "--gtest_output=xml:${PROJECT_BUILD_ARTIFACTS_DIR}/unit_tests_report.xml")
-=======
-                  COMMAND ${CMAKE_INSTALL_PREFIX}/bin/${EXECUTABLE_HTMTEST})
-
-add_custom_target(tests_everything
-                  COMMAND ${CMAKE_INSTALL_PREFIX}/bin/${EXECUTABLE_TESTEVERYTHING})
->>>>>>> a3a22163
+                  COMMAND ${CMAKE_INSTALL_PREFIX}/bin/${EXECUTABLE_GTESTS} "--gtest_output=xml:${PROJECT_BUILD_ARTIFACTS_DIR}/unit_tests_report.xml")
 
 # tests_all just calls other targets
 add_custom_target(tests_all
