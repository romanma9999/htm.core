# -----------------------------------------------------------------------------
# Numenta Platform for Intelligent Computing (NuPIC)
# Copyright (C) 2013-2015, Numenta, Inc.  Unless you have purchased from
# Numenta, Inc. a separate commercial license for this software code, the
# following terms and conditions apply:
#
# This program is free software: you can redistribute it and/or modify
# it under the terms of the GNU Affero Public License version 3 as
# published by the Free Software Foundation.
#
# This program is distributed in the hope that it will be useful,
# but WITHOUT ANY WARRANTY; without even the implied warranty of
# MERCHANTABILITY or FITNESS FOR A PARTICULAR PURPOSE.
# See the GNU Affero Public License for more details.
#
# You should have received a copy of the GNU Affero Public License
# along with this program.  If not, see http://www.gnu.org/licenses.
#
# http://numenta.org/licenses/
# -----------------------------------------------------------------------------

cmake_minimum_required(VERSION 3.7)
project(nupic_core CXX)

message(STATUS "Configuring nupic_core src")
set_property(GLOBAL PROPERTY USE_FOLDERS ON)
set(CMAKE_VERBOSE_MAKEFILE ON) # toggle for cmake debug
include(src/NupicLibraryUtils) # for combining static libs
include(src/ExpandStaticLib)   # for creating objects from a static lib

#
# NuPIC CMake options
#
option(NUPIC_IWYU "Enable include-what-you-use
  (http://include-what-you-use.org/). This requires the iwyu binary to be
  discoverable by CMake's find_program, with a minimum CMake version of 3.3.")
if(${NUPIC_IWYU})
  find_program(iwyu_path NAMES include-what-you-use iwyu)
  if(NOT iwyu_path)
    message(FATAL_ERROR "Could not find the program include-what-you-use")
  endif()
endif()

#--------------------------------------------------------
# Identify includes from this directory
set(CORE_LIB_INCLUDES  ${PROJECT_SOURCE_DIR}  # for nupic/xxx/*.h
		       ${PROJECT_BINARY_DIR}  # for Version.hpp
)
set(CORE_LIB_INCLUDES  ${CORE_LIB_INCLUDES} PARENT_SCOPE)


#--------------------------------------------------------
# Create Version.hpp
# Extract current git sha and record in nupic/Version.hpp.in
#
execute_process(COMMAND git rev-parse HEAD
                OUTPUT_VARIABLE NUPIC_CORE_VERSION
                OUTPUT_STRIP_TRAILING_WHITESPACE)
configure_file(
  "${PROJECT_SOURCE_DIR}/nupic/Version.hpp.in"
  "${PROJECT_BINARY_DIR}/Version.hpp")
  

############ nupic_core Library ######################################
# Setup nupic_core static library, consisting of our own sources and yaml libraries;
#
# this is an intermediate archive that will be merged with external static
# libraries in a subsequent step to produce the nupic_core "combined" static
# library.
#
set(src_objlib LibrarySource)


set(algorithm_files
    nupic/algorithms/Anomaly.cpp
    nupic/algorithms/Anomaly.hpp
    nupic/algorithms/AnomalyLikelihood.cpp
    nupic/algorithms/AnomalyLikelihood.hpp
    nupic/algorithms/ArrayBuffer.hpp
    nupic/algorithms/BacktrackingTMCpp.cpp
    nupic/algorithms/BacktrackingTMCpp.hpp
    nupic/algorithms/Cell.cpp
    nupic/algorithms/Cell.hpp
    nupic/algorithms/Cells4.cpp
    nupic/algorithms/Cells4.hpp
    nupic/algorithms/ClassifierResult.cpp
    nupic/algorithms/ClassifierResult.hpp
    nupic/algorithms/Connections.cpp
    nupic/algorithms/Connections.hpp
    nupic/algorithms/InSynapse.cpp
    nupic/algorithms/InSynapse.hpp
    nupic/algorithms/OutSynapse.cpp
    nupic/algorithms/OutSynapse.hpp
    nupic/algorithms/SDRClassifier.cpp
    nupic/algorithms/SDRClassifier.hpp
    nupic/algorithms/Segment.cpp
    nupic/algorithms/Segment.hpp
    nupic/algorithms/SegmentUpdate.cpp
    nupic/algorithms/SegmentUpdate.hpp
    nupic/algorithms/SpatialPooler.cpp
    nupic/algorithms/SpatialPooler.hpp
    nupic/algorithms/TemporalMemory.cpp
    nupic/algorithms/TemporalMemory.hpp
)


set(encoders_files 
    nupic/encoders/ScalarEncoder.cpp
    nupic/encoders/ScalarEncoder.hpp
)
    
set(engine_files
    nupic/engine/Input.cpp
    nupic/engine/Input.hpp
    nupic/engine/Link.cpp
    nupic/engine/Link.hpp
    nupic/engine/LinkPolicy.hpp
    nupic/engine/LinkPolicyFactory.cpp
    nupic/engine/LinkPolicyFactory.hpp
    nupic/engine/Network.cpp
    nupic/engine/Network.hpp
    nupic/engine/NuPIC.cpp
    nupic/engine/NuPIC.hpp
    nupic/engine/Output.cpp
    nupic/engine/Output.hpp
    nupic/engine/Region.cpp
    nupic/engine/Region.hpp
    nupic/engine/RegionImpl.cpp
    nupic/engine/RegionImpl.hpp
    nupic/engine/RegionImplFactory.cpp
    nupic/engine/RegionImplFactory.hpp
    nupic/engine/RegisteredRegionImpl.hpp
    nupic/engine/RegisteredRegionImplCpp.hpp
    nupic/engine/Spec.cpp
    nupic/engine/Spec.hpp
    nupic/engine/TestFanIn2LinkPolicy.cpp
    nupic/engine/TestFanIn2LinkPolicy.hpp
    nupic/engine/UniformLinkPolicy.cpp
    nupic/engine/UniformLinkPolicy.hpp
    nupic/engine/YAMLUtils.cpp
    nupic/engine/YAMLUtils.hpp
)
  
set(math_files
    nupic/math/ArrayAlgo.hpp
    nupic/math/DenseMatrix.hpp
    nupic/math/Domain.hpp
    nupic/math/Functions.hpp
    nupic/math/Index.hpp
    nupic/math/Math.hpp
    nupic/math/Set.hpp
    nupic/math/SparseBinaryMatrix.hpp
    nupic/math/SparseMatrix.hpp
    nupic/math/SparseTensor.hpp
    nupic/math/StlIo.cpp
    nupic/math/StlIo.hpp
    nupic/math/Topology.cpp
    nupic/math/Topology.hpp
    nupic/math/Types.hpp
    nupic/math/Utils.hpp
)


set(ntypes_files
    nupic/ntypes/Array.hpp
    nupic/ntypes/ArrayBase.cpp
    nupic/ntypes/ArrayBase.hpp
    nupic/ntypes/BundleIO.hpp
    nupic/ntypes/Collection.hpp
    nupic/ntypes/Dimensions.cpp
    nupic/ntypes/Dimensions.hpp
    nupic/ntypes/MemParser.cpp
    nupic/ntypes/MemParser.hpp
    nupic/ntypes/MemStream.hpp
    nupic/ntypes/Scalar.cpp
    nupic/ntypes/Scalar.hpp
    nupic/ntypes/Value.cpp
    nupic/ntypes/Value.hpp
)
  
set(os_files
    nupic/os/Directory.cpp
    nupic/os/Directory.hpp
    nupic/os/Env.cpp
    nupic/os/Env.hpp
    nupic/os/ImportFilesystem.hpp
    nupic/os/OS.cpp
    nupic/os/OS.hpp
    nupic/os/OSUnix.cpp
    nupic/os/OSWin.cpp
    nupic/os/Path.cpp
    nupic/os/Path.hpp
    nupic/os/Timer.cpp
    nupic/os/Timer.hpp    
)

set(regions_files
<<<<<<< HEAD
    nupic/regions/BacktrackingTMRegion.cpp
    nupic/regions/BacktrackingTMRegion.hpp
    nupic/regions/ScalarSensor.cpp
    nupic/regions/ScalarSensor.hpp
    nupic/regions/TestNode.cpp
    nupic/regions/TestNode.hpp
    nupic/regions/TMRegion.cpp
    nupic/regions/TMRegion.hpp
=======
    nupic/regions/ScalarSensor.cpp
    nupic/regions/ScalarSensor.hpp
    nupic/regions/SPRegion.cpp
    nupic/regions/SPRegion.hpp
    nupic/regions/TestNode.cpp
    nupic/regions/TestNode.hpp
>>>>>>> 2def6424
    nupic/regions/VectorFile.cpp
    nupic/regions/VectorFile.hpp
    nupic/regions/VectorFileEffector.cpp
    nupic/regions/VectorFileEffector.hpp
    nupic/regions/VectorFileSensor.cpp
    nupic/regions/VectorFileSensor.hpp   
)

set(types_files
    nupic/types/BasicType.cpp
    nupic/types/BasicType.hpp
    nupic/types/Exception.hpp
    nupic/types/Fraction.cpp
    nupic/types/Fraction.hpp
    nupic/types/Serializable.hpp
    nupic/types/Types.hpp
    nupic/types/Serializable.hpp
    nupic/types/Sdr.hpp
    nupic/types/Sdr.cpp
    nupic/types/SdrProxy.hpp
)

set(utils_files
    nupic/utils/GroupBy.hpp
    nupic/utils/Log.hpp
    nupic/utils/LoggingException.cpp
    nupic/utils/LoggingException.hpp
    nupic/utils/LogItem.cpp
    nupic/utils/LogItem.hpp
    nupic/utils/MovingAverage.cpp
    nupic/utils/MovingAverage.hpp
    nupic/utils/Random.cpp
    nupic/utils/Random.hpp
    nupic/utils/SlidingWindow.hpp
    nupic/utils/StringUtils.cpp
    nupic/utils/StringUtils.hpp
    nupic/utils/VectorHelpers.hpp
    nupic/utils/SdrMetrics.hpp
    nupic/utils/Watcher.cpp
    nupic/utils/Watcher.hpp
)

#set up file tabs in Visual Studio
source_group("algorithms" FILES ${algorithm_files})
source_group("encoders" FILES ${encoders_files})
source_group("engine" FILES ${engine_files})
source_group("math" FILES ${math_files})
source_group("ntypes" FILES ${ntypes_files})
source_group("os" FILES ${os_files})
source_group("regions" FILES ${regions_files})
source_group("types" FILES ${types_files})
source_group("utils" FILES ${utils_files})

#--------------------------------------------------------
# Create an OBJECT library (compiles sources only once)
# from the CMake docs:
#   An object library compiles source files but does not archive or link their object 
#   files into a library. Instead other targets created by  add_library() or add_executable() 
#   may reference the objects using an expression of the form $<TARGET_OBJECTS:objlib> as a 
#   source, where objlib is the object library name.
#
# The price you pay is that the object files must be built as position-independent code.
#
add_library(${src_objlib} OBJECT 
    ${algorithm_files} 
    ${encoders_files} 
    ${engine_files} 
    ${math_files} 
    ${ntypes_files} 
    ${os_files} 
    ${regions_files} 
    ${types_files} 
    ${utils_files} 
)
# shared libraries need PIC
target_compile_options( ${src_objlib} PUBLIC ${INTERNAL_CXX_FLAGS})
target_compile_definitions(${src_objlib} PRIVATE ${COMMON_COMPILER_DEFINITIONS})
target_include_directories(${src_objlib} PRIVATE 
		${CORE_LIB_INCLUDES} 
		${EXTERNAL_INCLUDES}
		)

if(${NUPIC_IWYU})
  set_target_properties(${src_objlib}
    PROPERTIES CXX_INCLUDE_WHAT_YOU_USE ${iwyu_path})
endif()

############ Building Static LIB #############################################
# build static libnupic_core_solo.a without yaml and boost.
# uses objects compiled for src_objlib

set(src_lib_static nupic_core_solo)
add_library(${src_lib_static} STATIC $<TARGET_OBJECTS:${src_objlib}>)

#
# Create the libnupic_core.a as a "combined" static library by merging nupic_core_static
# with our external static libraries
# NOTE: cannot use target_link_libraries( ) with the add_library for STATIC.
#       so we have to merge them in a different way.
#
set(src_combined_nupiccore_source_archives
    ${src_lib_static}
    ${yaml-cpp_LIBRARIES}
    ${Boost_LIBRARIES}
    )
merge_static_libraries(${core_library} "${src_combined_nupiccore_source_archives}")

############ Building Shared LIB #############################################
# builds libnupic_core.so for Linux,OSx and 
# NOTE: This does not work for Windows.
#       If there is community demand for a Windows DLL interface, we can add it later.
#
# For Linux, OSx; the .so file will contain all symbols.
#
if(MSVC)
	# NOTE: this disables shared lib for Windows.
else()
    # First extract static libraries into an Object Library
	# Note that these libraries must already exist (from depenancies)
	set(all_object_locations)
	set(src_externLibs
            ${yaml-cpp_LIBRARIES}
            ${Boost_LIBRARIES}
            )
	set(lib_locations_separator "++++")
    string(REPLACE ";" ${lib_locations_separator}
           escaped_lib_locations_arg "${src_externLibs}")

	ExpandStaticLib( ${src_lib_shared}
	    "${escaped_lib_locations_arg}"
	    "${lib_locations_separator}"
	    "${CMAKE_CURRENT_BINARY_DIR}"
	    "${CMAKE_AR}"
	    )
	# build shared lib with yaml and boost resolved
	# uses objects compiled for src_objlib
	add_library(${src_lib_shared} SHARED 
		$<TARGET_OBJECTS:${src_objlib}>
		${all_object_locations})
	set_target_properties(${src_lib_shared} PROPERTIES OUTPUT_NAME ${core_library})
	target_link_libraries(${src_lib_shared}  
    		${COMMON_OS_LIBS}
	        )
endif()



		
############ TEST #############################################
# Test
# The tests were placed in a separate file to avoid clutering up this file.
add_subdirectory(test)


########### EXAMPLES ##############################################
## Example custom executable
#
## Setup benchmark_hotgym
#

source_group("examples" FILES examples/Hotgym.cpp examples/HelloSPTP.cpp)

set(src_executable_hotgym benchmark_hotgym)
add_executable(${src_executable_hotgym} examples/Hotgym.cpp)
if(MSVC)
  # for Windows, link with the static library
  target_link_libraries(${src_executable_hotgym} 
        ${core_library}
		${COMMON_OS_LIBS}
		)
else()
  # for Linux,OSx, link with the shared library
  target_link_libraries(${src_executable_hotgym} 
        ${src_lib_shared}
		${COMMON_OS_LIBS}
		)
endif()
target_compile_options( ${src_executable_hotgym} PUBLIC ${INTERNAL_CXX_FLAGS})
target_compile_definitions(${src_executable_hotgym} PRIVATE ${COMMON_COMPILER_DEFINITIONS})
target_include_directories(${src_executable_hotgym} PRIVATE 
		${CORE_LIB_INCLUDES} 
		${EXTERNAL_INCLUDES}
		)
add_custom_target(hotgym
          COMMAND ${src_executable_hotgym}
          DEPENDS ${src_executable_hotgym}
          COMMENT "Executing ${src_executable_hotgym}"
          VERBATIM)


############ INSTALL ######################################
#
# Install targets into CMAKE_INSTALL_PREFIX
#
install(TARGETS
        ${core_library}
        ${src_executable_hotgym}
        RUNTIME DESTINATION bin
        LIBRARY DESTINATION lib
        ARCHIVE DESTINATION lib)

if(MSVC)
else()	
  install(TARGETS
	    ${src_lib_shared}
        RUNTIME DESTINATION bin
        LIBRARY DESTINATION lib
        ARCHIVE DESTINATION lib)
endif()

# Version.hpp is also used by the nupic.bindings release/deployment system
install(FILES ${PROJECT_BINARY_DIR}/Version.hpp
        DESTINATION include/nupic)

install(DIRECTORY ${PROJECT_SOURCE_DIR} DESTINATION include
	  MESSAGE_NEVER
	  FILES_MATCHING PATTERN "nupic/*/*.h*"
	  PATTERN "nupic/*/*.hpp.in" EXCLUDE)


install(DIRECTORY "${REPOSITORY_DIR}/external/common/include/"
	  MESSAGE_NEVER
	  DESTINATION include)


          
#
# `make package` results in
# nupic_core-${NUPIC_CORE_VERSION}-${PLATFORM}${BITNESS}${PLATFORM_SUFFIX}.tar.gz binary release
#

set(CPACK_GENERATOR "TGZ")
set(CPACK_PACKAGE_FILE_NAME "nupic_core-${NUPIC_CORE_VERSION}-${PLATFORM}${BITNESS}${PLATFORM_SUFFIX}")
include(CPack)<|MERGE_RESOLUTION|>--- conflicted
+++ resolved
@@ -195,23 +195,16 @@
 )
 
 set(regions_files
-<<<<<<< HEAD
     nupic/regions/BacktrackingTMRegion.cpp
     nupic/regions/BacktrackingTMRegion.hpp
-    nupic/regions/ScalarSensor.cpp
-    nupic/regions/ScalarSensor.hpp
-    nupic/regions/TestNode.cpp
-    nupic/regions/TestNode.hpp
-    nupic/regions/TMRegion.cpp
-    nupic/regions/TMRegion.hpp
-=======
     nupic/regions/ScalarSensor.cpp
     nupic/regions/ScalarSensor.hpp
     nupic/regions/SPRegion.cpp
     nupic/regions/SPRegion.hpp
     nupic/regions/TestNode.cpp
     nupic/regions/TestNode.hpp
->>>>>>> 2def6424
+    nupic/regions/TMRegion.cpp
+    nupic/regions/TMRegion.hpp
     nupic/regions/VectorFile.cpp
     nupic/regions/VectorFile.hpp
     nupic/regions/VectorFileEffector.cpp
